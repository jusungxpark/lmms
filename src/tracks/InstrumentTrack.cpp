/*
 * InstrumentTrack.cpp - implementation of instrument-track-class
 *                        (window + data-structures)
 *
 * Copyright (c) 2004-2014 Tobias Doerffel <tobydox/at/users.sourceforge.net>
 *
 * This file is part of LMMS - http://lmms.io
 *
 * This program is free software; you can redistribute it and/or
 * modify it under the terms of the GNU General Public
 * License as published by the Free Software Foundation; either
 * version 2 of the License, or (at your option) any later version.
 *
 * This program is distributed in the hope that it will be useful,
 * but WITHOUT ANY WARRANTY; without even the implied warranty of
 * MERCHANTABILITY or FITNESS FOR A PARTICULAR PURPOSE.  See the GNU
 * General Public License for more details.
 *
 * You should have received a copy of the GNU General Public
 * License along with this program (see COPYING); if not, write to the
 * Free Software Foundation, Inc., 51 Franklin Street, Fifth Floor,
 * Boston, MA 02110-1301 USA.
 *
 */

#include <QDir>
#include <QFile>
#include <QQueue>
#include <QApplication>
#include <QCloseEvent>
#include <QLabel>
#include <QLayout>
#include <QLineEdit>
#include <QMdiArea>
#include <QMenu>
#include <QMessageBox>
#include <QMdiSubWindow>
#include <QPainter>

#include "FileDialog.h"
#include "InstrumentTrack.h"
#include "AudioPort.h"
#include "AutomationPattern.h"
#include "bb_track.h"
#include "ConfigManager.h"
#include "ControllerConnection.h"
#include "debug.h"
#include "EffectChain.h"
#include "EffectRackView.h"
#include "embed.h"
#include "engine.h"
#include "FileBrowser.h"
#include "FxMixer.h"
#include "FxMixerView.h"
#include "InstrumentSoundShaping.h"
#include "InstrumentSoundShapingView.h"
#include "fade_button.h"
#include "gui_templates.h"
#include "Instrument.h"
#include "InstrumentFunctionViews.h"
#include "InstrumentMidiIOView.h"
#include "knob.h"
#include "LcdSpinBox.h"
#include "led_checkbox.h"
#include "MainWindow.h"
#include "MidiClient.h"
#include "MidiPortMenu.h"
#include "MixHelpers.h"
#include "DataFile.h"
#include "NotePlayHandle.h"
#include "Pattern.h"
#include "PluginView.h"
#include "SamplePlayHandle.h"
#include "song.h"
#include "string_pair_drag.h"
#include "tab_widget.h"
#include "tooltip.h"
#include "track_label_button.h"
#include "ValueBuffer.h"


const char * volume_help = QT_TRANSLATE_NOOP( "InstrumentTrack",
						"With this knob you can set "
						"the volume of the opened "
						"channel.");

const int INSTRUMENT_WIDTH	= 254;
const int INSTRUMENT_HEIGHT	= INSTRUMENT_WIDTH;
const int PIANO_HEIGHT		= 84;
const int INSTRUMENT_WINDOW_CACHE_SIZE = 8;


// #### IT:
InstrumentTrack::InstrumentTrack( TrackContainer* tc ) :
	track( track::InstrumentTrack, tc ),
	MidiEventProcessor(),
	m_audioPort( tr( "unnamed_track" ) ),
	m_midiPort( tr( "unnamed_track" ), engine::mixer()->midiClient(),
								this, this ),
	m_notes(),
	m_sustainPedalPressed( false ),
	m_silentBuffersProcessed( false ),
	m_baseNoteModel( 0, 0, KeysPerOctave * NumOctaves - 1, this,
							tr( "Base note" ) ),
	m_volumeModel( DefaultVolume, MinVolume, MaxVolume, 0.1f, this, tr( "Volume" ) ),
	m_panningModel( DefaultPanning, PanningLeft, PanningRight, 0.1f, this, tr( "Panning" ) ),
	m_pitchModel( 0, MinPitchDefault, MaxPitchDefault, 1, this, tr( "Pitch" ) ),
	m_pitchRangeModel( 1, 1, 24, this, tr( "Pitch range" ) ),
	m_effectChannelModel( 0, 0, 0, this, tr( "FX channel" ) ),
	m_instrument( NULL ),
	m_soundShaping( this ),
	m_arpeggio( this ),
	m_noteStacking( this ),
	m_piano( this )
{
	m_pitchModel.setCenterValue( 0 );
	m_panningModel.setCenterValue( DefaultPanning );
	m_baseNoteModel.setInitValue( DefaultKey );

	connect( &m_baseNoteModel, SIGNAL( dataChanged() ), this, SLOT( updateBaseNote() ) );
	connect( &m_pitchModel, SIGNAL( dataChanged() ), this, SLOT( updatePitch() ) );
	connect( &m_pitchRangeModel, SIGNAL( dataChanged() ), this, SLOT( updatePitchRange() ) );

    m_effectChannelModel.setRange( 0, engine::fxMixer()->numChannels()-1, 1);

	for( int i = 0; i < NumKeys; ++i )
	{
		m_notes[i] = NULL;
		m_runningMidiNotes[i] = 0;
	}


	setName( tr( "Default preset" ) );

}


int InstrumentTrack::baseNote() const
{
	return m_baseNoteModel.value() - engine::getSong()->masterPitch();
}



InstrumentTrack::~InstrumentTrack()
{
	// kill all running notes and the iph
	silenceAllNotes( true );

	// now we're save deleting the instrument
	delete m_instrument;
}




void InstrumentTrack::processAudioBuffer( sampleFrame* buf, const fpp_t frames, NotePlayHandle* n )
{
	// we must not play the sound if this InstrumentTrack is muted...
	if( isMuted() || ( n && n->isBbTrackMuted() ) || ! m_instrument )
	{
		return;
	}

	// Test for silent input data if instrument provides a single stream only (i.e. driven by InstrumentPlayHandle)
	// We could do that in all other cases as well but the overhead for silence test is bigger than
	// what we potentially save. While playing a note, a NotePlayHandle-driven instrument will produce sound in
	// 99 of 100 cases so that test would be a waste of time.
	if( m_instrument->flags().testFlag( Instrument::IsSingleStreamed ) &&
		MixHelpers::isSilent( buf, frames ) )
	{
		// at least pass one silent buffer to allow
		if( m_silentBuffersProcessed )
		{
			// skip further processing
			return;
		}
		m_silentBuffersProcessed = true;
	}
	else
	{
		m_silentBuffersProcessed = false;
	}

	// if effects "went to sleep" because there was no input, wake them up
	// now
	m_audioPort.effects()->startRunning();

	// get volume knob data
	static const float DefaultVolumeRatio = 1.0f / DefaultVolume;
	ValueBuffer * volBuf = m_volumeModel.valueBuffer();
	float v_scale = volBuf
		? 1.0f
		: getVolume() * DefaultVolumeRatio;

	// instruments using instrument-play-handles will call this method
	// without any knowledge about notes, so they pass NULL for n, which
	// is no problem for us since we just bypass the envelopes+LFOs
	if( m_instrument->flags().testFlag( Instrument::IsSingleStreamed ) == false && n != NULL )
	{
		const f_cnt_t offset = n->noteOffset();
		m_soundShaping.processAudioBuffer( buf + offset, frames - offset, n );
		v_scale *= ( (float) n->getVolume() * DefaultVolumeRatio );
	}

	m_audioPort.setNextFxChannel( m_effectChannelModel.value() );
	
	// get panning knob data
	ValueBuffer * panBuf = m_panningModel.valueBuffer();
	int panning = panBuf
		? 0
		: m_panningModel.value();

	if( n )
	{
		panning += n->getPanning();
		panning = tLimit<int>( panning, PanningLeft, PanningRight );
	}

	// apply sample-exact volume/panning data
	if( volBuf )
	{
		for( f_cnt_t f = 0; f < frames; ++f )
		{
			float v = volBuf->values()[ f ] * 0.01f;
			buf[f][0] *= v;
			buf[f][1] *= v;
		}
	}
	if( panBuf )
	{
		for( f_cnt_t f = 0; f < frames; ++f )
		{
			float p = panBuf->values()[ f ] * 0.01f;
			buf[f][0] *= ( p <= 0 ? 1.0f : 1.0f - p );
			buf[f][1] *= ( p >= 0 ? 1.0f : 1.0f + p );
		}
	}

	engine::mixer()->bufferToPort( buf, frames, panningToVolumeVector( panning, v_scale ), &m_audioPort );
}




MidiEvent InstrumentTrack::applyMasterKey( const MidiEvent& event )
{
	MidiEvent copy( event );
	switch( event.type() )
	{
		case MidiNoteOn:
		case MidiNoteOff:
		case MidiKeyPressure:
			copy.setKey( masterKey( event.key() ) );
			break;
		default:
			break;
	}
	return copy;
}




void InstrumentTrack::processInEvent( const MidiEvent& event, const MidiTime& time, f_cnt_t offset )
{
	bool eventHandled = false;

	switch( event.type() )
	{
		// we don't send MidiNoteOn, MidiNoteOff and MidiKeyPressure
		// events to instrument as NotePlayHandle will send them on its
		// own
		case MidiNoteOn:
			if( event.velocity() > 0 )
			{
				NotePlayHandle* nph;
				m_notesMutex.lock();
				if( m_notes[event.key()] == NULL )
				{
					nph = new NotePlayHandle( this, offset,
								typeInfo<f_cnt_t>::max() / 2,
								note( MidiTime(), MidiTime(), event.key(), event.volume( midiPort()->baseVelocity() ) ),
								NULL, event.channel(),
								NotePlayHandle::OriginMidiInput );
					m_notes[event.key()] = nph;
					if( ! engine::mixer()->addPlayHandle( nph ) )
					{
						m_notes[event.key()] = NULL;
					}
				}
				m_notesMutex.unlock();
				eventHandled = true;
				break;
			}

		case MidiNoteOff:
			m_notesMutex.lock();
			if( m_notes[event.key()] != NULL )
			{
				// do actual note off and remove internal reference to NotePlayHandle (which itself will
				// be deleted later automatically)
				m_notes[event.key()]->noteOff( offset );
				m_notes[event.key()] = NULL;
			}
			m_notesMutex.unlock();
			eventHandled = true;
			break;

		case MidiKeyPressure:
			if( m_notes[event.key()] != NULL )
			{
				// setVolume() calls processOutEvent() with MidiKeyPressure so the
				// attached instrument will receive the event as well
				m_notes[event.key()]->setVolume( event.volume( midiPort()->baseVelocity() ) );
			}
			eventHandled = true;
			break;

		case MidiPitchBend:
			// updatePitch() is connected to m_pitchModel::dataChanged() which will send out
			// MidiPitchBend events
			m_pitchModel.setValue( m_pitchModel.minValue() + event.pitchBend() * m_pitchModel.range() / MidiMaxPitchBend );
			break;

		case MidiControlChange:
			if( event.controllerNumber() == MidiControllerSustain )
			{
				if( event.controllerValue() > MidiMaxControllerValue/2 )
				{
					m_sustainPedalPressed = true;
				}
				else
				{
					m_sustainPedalPressed = false;
				}
			}
			if( event.controllerNumber() == MidiControllerAllSoundOff ||
			    event.controllerNumber() == MidiControllerAllNotesOff ||
			    event.controllerNumber() == MidiControllerOmniOn ||
			    event.controllerNumber() == MidiControllerOmniOff ||
			    event.controllerNumber() == MidiControllerMonoOn ||
			    event.controllerNumber() == MidiControllerPolyOn )
			{
				silenceAllNotes();
			}
			break;

		case MidiMetaEvent:
			// handle special cases such as note panning
			switch( event.metaEvent() )
			{
				case MidiNotePanning:
					if( m_notes[event.key()] != NULL )
					{
						eventHandled = true;
						m_notes[event.key()]->setPanning( event.panning() );
					}
					break;
				default:
					qWarning( "InstrumentTrack: unhandled MIDI meta event: %i", event.metaEvent() );
					break;
			}
			break;
			
		default:
			break;
	}

	if( eventHandled == false && instrument()->handleMidiEvent( event, time, offset ) == false )
	{
		qWarning( "InstrumentTrack: unhandled MIDI event %d", event.type() );
	}

}




void InstrumentTrack::processOutEvent( const MidiEvent& event, const MidiTime& time, f_cnt_t offset )
{
	// do nothing if we do not have an instrument instance (e.g. when loading settings)
	if( m_instrument == NULL )
	{
		return;
	}

	const MidiEvent transposedEvent = applyMasterKey( event );
	const int key = transposedEvent.key();

	switch( event.type() )
	{
		case MidiNoteOn:
			m_midiNotesMutex.lock();
			m_piano.setKeyState( event.key(), true );	// event.key() = original key

			if( key >= 0 && key < NumKeys )
			{
				if( m_runningMidiNotes[key] > 0 )
				{
					m_instrument->handleMidiEvent( MidiEvent( MidiNoteOff, midiPort()->realOutputChannel(), key, 0 ), time, offset );
				}
				++m_runningMidiNotes[key];
				m_instrument->handleMidiEvent( MidiEvent( MidiNoteOn, midiPort()->realOutputChannel(), key, event.velocity() ), time, offset );
				emit newNote();
			}
			m_midiNotesMutex.unlock();
			break;

		case MidiNoteOff:
			m_midiNotesMutex.lock();
			m_piano.setKeyState( event.key(), false );	// event.key() = original key

			if( key >= 0 && key < NumKeys && --m_runningMidiNotes[key] <= 0 )
			{
				m_instrument->handleMidiEvent( MidiEvent( MidiNoteOff, midiPort()->realOutputChannel(), key, 0 ), time, offset );
			}
			m_midiNotesMutex.unlock();
			break;

		default:
			m_instrument->handleMidiEvent( transposedEvent, time, offset );
			break;
	}

	// if appropriate, midi-port does futher routing
	m_midiPort.processOutEvent( event, time );
}




void InstrumentTrack::silenceAllNotes( bool removeIPH )
{
	m_notesMutex.lock();
	m_midiNotesMutex.lock();
	for( int i = 0; i < NumKeys; ++i )
	{
		m_notes[i] = NULL;
		m_runningMidiNotes[i] = 0;
	}
	m_notesMutex.unlock();
	m_midiNotesMutex.unlock();

	lock();
	// invalidate all NotePlayHandles linked to this track
	m_processHandles.clear();
	engine::mixer()->removePlayHandles( this, removeIPH );
	unlock();
}




f_cnt_t InstrumentTrack::beatLen( NotePlayHandle * _n ) const
{
	if( m_instrument != NULL )
	{
		const f_cnt_t len = m_instrument->beatLen( _n );
		if( len > 0 )
		{
			return len;
		}
	}
	return m_soundShaping.envFrames();
}




void InstrumentTrack::playNote( NotePlayHandle* n, sampleFrame* workingBuffer )
{
	// arpeggio- and chord-widget has to do its work -> adding sub-notes
	// for chords/arpeggios
	m_noteStacking.processNote( n );
	m_arpeggio.processNote( n );

	if( n->isMasterNote() == false && m_instrument != NULL )
	{
		// all is done, so now lets play the note!
		m_instrument->playNote( n, workingBuffer );
	}
}




QString InstrumentTrack::instrumentName() const
{
	if( m_instrument != NULL )
	{
		return m_instrument->displayName();
	}
	return QString::null;
}




void InstrumentTrack::deleteNotePluginData( NotePlayHandle* n )
{
	if( m_instrument != NULL )
	{
		m_instrument->deleteNotePluginData( n );
	}
}




void InstrumentTrack::setName( const QString & _new_name )
{
	// when changing name of track, also change name of those patterns,
	// which have the same name as the instrument-track
	for( int i = 0; i < numOfTCOs(); ++i )
	{
		Pattern* p = dynamic_cast<Pattern*>( getTCO( i ) );
		if( ( p != NULL && p->name() == name() ) || p->name() == "" )
		{
			p->setName( _new_name );
		}
	}

	track::setName( _new_name );
	m_midiPort.setName( name() );
	m_audioPort.setName( name() );

	emit nameChanged();
}






void InstrumentTrack::updateBaseNote()
{
	for( NotePlayHandleList::Iterator it = m_processHandles.begin();
					it != m_processHandles.end(); ++it )
	{
		( *it )->lock();
		( *it )->updateFrequency();
		( *it )->unlock();
	}
}




void InstrumentTrack::updatePitch()
{
	updateBaseNote();

	processOutEvent( MidiEvent( MidiPitchBend, midiPort()->realOutputChannel(), midiPitch() ) );
}




void InstrumentTrack::updatePitchRange()
{
	const int r = m_pitchRangeModel.value();
	m_pitchModel.setRange( MinPitchDefault * r, MaxPitchDefault * r );

	processOutEvent( MidiEvent( MidiControlChange, midiPort()->realOutputChannel(),
								MidiControllerRegisteredParameterNumberLSB, MidiPitchBendSensitivityRPN & 0x7F ) );
	processOutEvent( MidiEvent( MidiControlChange, midiPort()->realOutputChannel(),
								MidiControllerRegisteredParameterNumberMSB, ( MidiPitchBendSensitivityRPN >> 8 ) & 0x7F ) );
	processOutEvent( MidiEvent( MidiControlChange, midiPort()->realOutputChannel(), MidiControllerDataEntry, midiPitchRange() ) );
}




int InstrumentTrack::masterKey( int _midi_key ) const
{
	int key = baseNote();
	return tLimit<int>( _midi_key - ( key - DefaultKey ), 0, NumKeys );
}




void InstrumentTrack::removeMidiPortNode( DataFile & _dataFile )
{
	QDomNodeList n = _dataFile.elementsByTagName( "midiport" );
	n.item( 0 ).parentNode().removeChild( n.item( 0 ) );
}




bool InstrumentTrack::play( const MidiTime & _start, const fpp_t _frames,
							const f_cnt_t _offset, int _tco_num )
{
	if( ! tryLock() || ! m_instrument )
	{
		return false;
	}
	const float frames_per_tick = engine::framesPerTick();

	tcoVector tcos;
	bbTrack * bb_track = NULL;
	if( _tco_num >= 0 )
	{
		trackContentObject * tco = getTCO( _tco_num );
		tcos.push_back( tco );
		bb_track = bbTrack::findBBTrack( _tco_num );
	}
	else
	{
		getTCOsInRange( tcos, _start, _start + static_cast<int>(
					_frames / frames_per_tick ) );
	}

	// Handle automation: detuning
	for( NotePlayHandleList::Iterator it = m_processHandles.begin();
					it != m_processHandles.end(); ++it )
	{
		( *it )->processMidiTime( _start );
	}

	if ( tcos.size() == 0 )
	{
		unlock();
		return false;
	}

	bool played_a_note = false;	// will be return variable

	for( tcoVector::Iterator it = tcos.begin(); it != tcos.end(); ++it )
	{
		Pattern* p = dynamic_cast<Pattern*>( *it );
		// everything which is not a pattern or muted won't be played
		if( p == NULL || ( *it )->isMuted() )
		{
			continue;
		}
		MidiTime cur_start = _start;
		if( _tco_num < 0 )
		{
			cur_start -= p->startPosition();
		}

		// get all notes from the given pattern...
		const NoteVector & notes = p->notes();
		// ...and set our index to zero
		NoteVector::ConstIterator nit = notes.begin();

		// very effective algorithm for playing notes that are
		// posated within the current sample-frame


		if( cur_start > 0 )
		{
			// skip notes which are posated before start-tact
			while( nit != notes.end() && ( *nit )->pos() < cur_start )
			{
				++nit;
			}
		}

		note * cur_note;
		while( nit != notes.end() &&
					( cur_note = *nit )->pos() == cur_start )
		{
			if( cur_note->length() != 0 )
			{
				const f_cnt_t note_frames =
					cur_note->length().frames(
							frames_per_tick );

				NotePlayHandle* notePlayHandle = new NotePlayHandle( this, _offset, note_frames, *cur_note );
				notePlayHandle->setBBTrack( bb_track );
				// are we playing global song?
				if( _tco_num < 0 )
				{
					// then set song-global offset of pattern in order to
					// properly perform the note detuning
					notePlayHandle->setSongGlobalParentOffset( p->startPosition() );
				}

				engine::mixer()->addPlayHandle( notePlayHandle );
				played_a_note = true;
			}
			++nit;
		}
	}
	unlock();
	return played_a_note;
}




trackContentObject * InstrumentTrack::createTCO( const MidiTime & )
{
	return new Pattern( this );
}




trackView * InstrumentTrack::createView( TrackContainerView* tcv )
{
	return new InstrumentTrackView( this, tcv );
}




void InstrumentTrack::saveTrackSpecificSettings( QDomDocument& doc, QDomElement & thisElement )
{
	m_volumeModel.saveSettings( doc, thisElement, "vol" );
	m_panningModel.saveSettings( doc, thisElement, "pan" );
	m_pitchModel.saveSettings( doc, thisElement, "pitch" );
	m_pitchRangeModel.saveSettings( doc, thisElement, "pitchrange" );

	m_effectChannelModel.saveSettings( doc, thisElement, "fxch" );
	m_baseNoteModel.saveSettings( doc, thisElement, "basenote" );

	if( m_instrument != NULL )
	{
		QDomElement i = doc.createElement( "instrument" );
		i.setAttribute( "name", m_instrument->descriptor()->name );
		m_instrument->saveState( doc, i );
		thisElement.appendChild( i );
	}
	m_soundShaping.saveState( doc, thisElement );
	m_noteStacking.saveState( doc, thisElement );
	m_arpeggio.saveState( doc, thisElement );
	m_midiPort.saveState( doc, thisElement );
	m_audioPort.effects()->saveState( doc, thisElement );
}




void InstrumentTrack::loadTrackSpecificSettings( const QDomElement & thisElement )
{
	silenceAllNotes( true );

	lock();

	m_volumeModel.loadSettings( thisElement, "vol" );
	m_panningModel.loadSettings( thisElement, "pan" );
	m_pitchRangeModel.loadSettings( thisElement, "pitchrange" );
	m_pitchModel.loadSettings( thisElement, "pitch" );
	m_effectChannelModel.setRange( 0, engine::fxMixer()->numChannels()-1 );
	m_effectChannelModel.loadSettings( thisElement, "fxch" );
	m_baseNoteModel.loadSettings( thisElement, "basenote" );

	// clear effect-chain just in case we load an old preset without FX-data
	m_audioPort.effects()->clear();

	QDomNode node = thisElement.firstChild();
	while( !node.isNull() )
	{
		if( node.isElement() )
		{
			if( m_soundShaping.nodeName() == node.nodeName() )
			{
				m_soundShaping.restoreState( node.toElement() );
			}
			else if( m_noteStacking.nodeName() == node.nodeName() )
			{
				m_noteStacking.restoreState( node.toElement() );
			}
			else if( m_arpeggio.nodeName() == node.nodeName() )
			{
				m_arpeggio.restoreState( node.toElement() );
			}
			else if( m_midiPort.nodeName() == node.nodeName() )
			{
				m_midiPort.restoreState( node.toElement() );
			}
			else if( m_audioPort.effects()->nodeName() == node.nodeName() )
			{
				m_audioPort.effects()->restoreState( node.toElement() );
			}
			else if( node.nodeName() == "instrument" )
			{
				delete m_instrument;
				m_instrument = NULL;
				m_instrument = Instrument::instantiate( node.toElement().attribute( "name" ), this );
				m_instrument->restoreState( node.firstChildElement() );

				emit instrumentChanged();
			}
			// compat code - if node-name doesn't match any known
			// one, we assume that it is an instrument-plugin
			// which we'll try to load
			else if( AutomationPattern::classNodeName() != node.nodeName() &&
					ControllerConnection::classNodeName() != node.nodeName() &&
					!node.toElement().hasAttribute( "id" ) )
			{
				delete m_instrument;
				m_instrument = NULL;
				m_instrument = Instrument::instantiate( node.nodeName(), this );
				if( m_instrument->nodeName() == node.nodeName() )
				{
					m_instrument->restoreState( node.toElement() );
				}
				emit instrumentChanged();
			}
		}
		node = node.nextSibling();
	}
<<<<<<< HEAD
	unlock();
=======
	updatePitchRange();
	engine::mixer()->unlock();
>>>>>>> f83b0957
}




Instrument * InstrumentTrack::loadInstrument( const QString & _plugin_name )
{
	silenceAllNotes( true );

	lock();
	delete m_instrument;
	m_instrument = Instrument::instantiate( _plugin_name, this );
	unlock();

	setName( m_instrument->displayName() );
	emit instrumentChanged();

	return m_instrument;
}





// #### ITV:


QQueue<InstrumentTrackWindow *> InstrumentTrackView::s_windowCache;



InstrumentTrackView::InstrumentTrackView( InstrumentTrack * _it, TrackContainerView* tcv ) :
	trackView( _it, tcv ),
	m_window( NULL ),
	m_lastPos( -1, -1 )
{
	setAcceptDrops( true );
	setFixedHeight( 32 );

	m_tlb = new trackLabelButton( this, getTrackSettingsWidget() );
	m_tlb->setCheckable( true );
	m_tlb->setIcon( embed::getIconPixmap( "instrument_track" ) );
	m_tlb->move( 3, 1 );
	m_tlb->show();

	connect( m_tlb, SIGNAL( toggled( bool ) ),
			this, SLOT( toggleInstrumentWindow( bool ) ) );

	connect( _it, SIGNAL( nameChanged() ),
			m_tlb, SLOT( update() ) );

	// creation of widgets for track-settings-widget
	int widgetWidth;
	if( ConfigManager::inst()->value( "ui",
					  "compacttrackbuttons" ).toInt() )
	{
		widgetWidth = DEFAULT_SETTINGS_WIDGET_WIDTH_COMPACT;
	}
	else 
	{
		widgetWidth = DEFAULT_SETTINGS_WIDGET_WIDTH;
	}

	m_volumeKnob = new knob( knobSmall_17, getTrackSettingsWidget(),
							tr( "Volume" ) );
	m_volumeKnob->setVolumeKnob( true );
	m_volumeKnob->setModel( &_it->m_volumeModel );
	m_volumeKnob->setHintText( tr( "Volume:" ) + " ", "%" );
	m_volumeKnob->move( widgetWidth-2*24, 2 );
	m_volumeKnob->setLabel( tr( "VOL" ) );
	m_volumeKnob->show();
	m_volumeKnob->setWhatsThis( tr( volume_help ) );

	m_panningKnob = new knob( knobSmall_17, getTrackSettingsWidget(),
							tr( "Panning" ) );
	m_panningKnob->setModel( &_it->m_panningModel );
	m_panningKnob->setHintText( tr( "Panning:" ) + " ", "%" );
	m_panningKnob->move( widgetWidth-24, 2 );
	m_panningKnob->setLabel( tr( "PAN" ) );
	m_panningKnob->show();

	m_midiMenu = new QMenu( tr( "MIDI" ), this );

	// sequenced MIDI?
	if( !engine::mixer()->midiClient()->isRaw() )
	{
		_it->m_midiPort.m_readablePortsMenu = new MidiPortMenu(
							MidiPort::Input );
		_it->m_midiPort.m_writablePortsMenu = new MidiPortMenu(
							MidiPort::Output );
		_it->m_midiPort.m_readablePortsMenu->setModel(
							&_it->m_midiPort );
		_it->m_midiPort.m_writablePortsMenu->setModel(
							&_it->m_midiPort );
		m_midiInputAction = m_midiMenu->addMenu(
					_it->m_midiPort.m_readablePortsMenu );
		m_midiOutputAction = m_midiMenu->addMenu(
					_it->m_midiPort.m_writablePortsMenu );
	}
	else
	{
		m_midiInputAction = m_midiMenu->addAction( "" );
		m_midiOutputAction = m_midiMenu->addAction( "" );
		m_midiInputAction->setCheckable( true );
		m_midiOutputAction->setCheckable( true );
		connect( m_midiInputAction, SIGNAL( changed() ), this,
						SLOT( midiInSelected() ) );
		connect( m_midiOutputAction, SIGNAL( changed() ), this,
					SLOT( midiOutSelected() ) );
		connect( &_it->m_midiPort, SIGNAL( modeChanged() ),
				this, SLOT( midiConfigChanged() ) );
	}

	m_midiInputAction->setText( tr( "Input" ) );
	m_midiOutputAction->setText( tr( "Output" ) );

	m_activityIndicator = new fadeButton( QApplication::palette().color( QPalette::Active,
							QPalette::Background),
						QApplication::palette().color( QPalette::Active,
							QPalette::BrightText ),
						getTrackSettingsWidget() );
	m_activityIndicator->setGeometry(
					 widgetWidth-2*24-11, 2, 8, 28 );
	m_activityIndicator->show();
	connect( m_activityIndicator, SIGNAL( pressed() ),
				this, SLOT( activityIndicatorPressed() ) );
	connect( m_activityIndicator, SIGNAL( released() ),
				this, SLOT( activityIndicatorReleased() ) );
	connect( _it, SIGNAL( newNote() ),
				m_activityIndicator, SLOT( activate() ) );


	setModel( _it );
}




InstrumentTrackView::~InstrumentTrackView()
{
	freeInstrumentTrackWindow();

	delete model()->m_midiPort.m_readablePortsMenu;
	delete model()->m_midiPort.m_writablePortsMenu;
}




InstrumentTrackWindow * InstrumentTrackView::topLevelInstrumentTrackWindow()
{
	InstrumentTrackWindow * w = NULL;
	foreach( QMdiSubWindow * sw,
				engine::mainWindow()->workspace()->subWindowList(
											QMdiArea::ActivationHistoryOrder ) )
	{
		if( sw->isVisible() && sw->widget()->inherits( "InstrumentTrackWindow" ) )
		{
			w = qobject_cast<InstrumentTrackWindow *>( sw->widget() );
		}
	}

	return w;
}



// TODO: Add windows to free list on freeInstrumentTrackWindow. 
// But, don't NULL m_window or disconnect signals.  This will allow windows 
// that are being show/hidden frequently to stay connected.
void InstrumentTrackView::freeInstrumentTrackWindow()
{
	if( m_window != NULL )
	{
		m_lastPos = m_window->parentWidget()->pos();

		if( ConfigManager::inst()->value( "ui",
										"oneinstrumenttrackwindow" ).toInt() ||
						s_windowCache.count() < INSTRUMENT_WINDOW_CACHE_SIZE )
		{
			model()->setHook( NULL );
			m_window->setInstrumentTrackView( NULL );
			m_window->parentWidget()->hide();
			//m_window->setModel(
			//	engine::dummyTrackContainer()->
			//			dummyInstrumentTrack() );
			m_window->updateInstrumentView();
			s_windowCache << m_window;
		}
		else
		{
			delete m_window;
		}
		
		m_window = NULL;
	}
}




void InstrumentTrackView::cleanupWindowCache()
{
	while( !s_windowCache.isEmpty() )
	{
		delete s_windowCache.dequeue();
	}
}




InstrumentTrackWindow * InstrumentTrackView::getInstrumentTrackWindow()
{
	if( m_window != NULL )
	{
	}
	else if( !s_windowCache.isEmpty() )
	{
		m_window = s_windowCache.dequeue();
		
		m_window->setInstrumentTrackView( this );
		m_window->setModel( model() );
		m_window->updateInstrumentView();
		model()->setHook( m_window );

		if( ConfigManager::inst()->
							value( "ui", "oneinstrumenttrackwindow" ).toInt() )
		{
			s_windowCache << m_window;
		}
		else if( m_lastPos.x() > 0 || m_lastPos.y() > 0 )
		{
			m_window->parentWidget()->move( m_lastPos );
		}
	}
	else
	{
		m_window = new InstrumentTrackWindow( this );
		if( ConfigManager::inst()->
							value( "ui", "oneinstrumenttrackwindow" ).toInt() )
		{
			// first time, an InstrumentTrackWindow is opened
			s_windowCache << m_window;
		}
	}
		
	return m_window;
}




void InstrumentTrackView::dragEnterEvent( QDragEnterEvent * _dee )
{
	InstrumentTrackWindow::dragEnterEventGeneric( _dee );
	if( !_dee->isAccepted() )
	{
		trackView::dragEnterEvent( _dee );
	}
}




void InstrumentTrackView::dropEvent( QDropEvent * _de )
{
	getInstrumentTrackWindow()->dropEvent( _de );
	trackView::dropEvent( _de );
}




void InstrumentTrackView::toggleInstrumentWindow( bool _on )
{
	getInstrumentTrackWindow()->toggleVisibility( _on );
	
	if( !_on )
	{
		freeInstrumentTrackWindow();
	}
}




void InstrumentTrackView::activityIndicatorPressed()
{
	model()->processInEvent( MidiEvent( MidiNoteOn, 0, DefaultKey, MidiDefaultVelocity ) );
}




void InstrumentTrackView::activityIndicatorReleased()
{
	model()->processInEvent( MidiEvent( MidiNoteOff, 0, DefaultKey, 0 ) );
}





void InstrumentTrackView::midiInSelected()
{
	if( model() )
	{
		model()->m_midiPort.setReadable( m_midiInputAction->isChecked() );
	}
}




void InstrumentTrackView::midiOutSelected()
{
	if( model() )
	{
		model()->m_midiPort.setWritable( m_midiOutputAction->isChecked() );
	}
}




void InstrumentTrackView::midiConfigChanged()
{
	m_midiInputAction->setChecked( model()->m_midiPort.isReadable() );
	m_midiOutputAction->setChecked( model()->m_midiPort.isWritable() );
}






class fxLineLcdSpinBox : public LcdSpinBox 
{
	public:
		fxLineLcdSpinBox( int _num_digits, QWidget * _parent, 
				const QString & _name ) :
			LcdSpinBox( _num_digits, _parent, _name ) {}

	protected:
		virtual void mouseDoubleClickEvent ( QMouseEvent * _me )
		{
			engine::fxMixerView()->setCurrentFxLine( model()->value() );

			engine::fxMixerView()->show();// show fxMixer window
			engine::fxMixerView()->setFocus();// set focus to fxMixer window
			//engine::getFxMixerView()->raise();
		}
};



// #### ITW:
InstrumentTrackWindow::InstrumentTrackWindow( InstrumentTrackView * _itv ) :
	QWidget(),
	ModelView( NULL, this ),
	m_track( _itv->model() ),
	m_itv( _itv ),
	m_instrumentView( NULL )
{
	setAcceptDrops( true );

	// init own layout + widgets
	setFocusPolicy( Qt::StrongFocus );
	QVBoxLayout * vlayout = new QVBoxLayout( this );
	vlayout->setMargin( 0 );
	vlayout->setSpacing( 0 );

	tabWidget* generalSettingsWidget = new tabWidget( tr( "GENERAL SETTINGS" ), this );

	QVBoxLayout* generalSettingsLayout = new QVBoxLayout( generalSettingsWidget );

	generalSettingsLayout->setContentsMargins( 8, 18, 8, 8 );
	generalSettingsLayout->setSpacing( 6 );

	// setup line edit for changing instrument track name
	m_nameLineEdit = new QLineEdit;
	m_nameLineEdit->setFont( pointSize<9>( m_nameLineEdit->font() ) );
	connect( m_nameLineEdit, SIGNAL( textChanged( const QString & ) ),
				this, SLOT( textChanged( const QString & ) ) );

	generalSettingsLayout->addWidget( m_nameLineEdit );

	QHBoxLayout* basicControlsLayout = new QHBoxLayout;
	basicControlsLayout->setSpacing( 3 );

	// set up volume knob
	m_volumeKnob = new knob( knobBright_26, NULL, tr( "Instrument volume" ) );
	m_volumeKnob->setVolumeKnob( true );
	m_volumeKnob->setHintText( tr( "Volume:" ) + " ", "%" );
	m_volumeKnob->setLabel( tr( "VOL" ) );

	m_volumeKnob->setWhatsThis( tr( volume_help ) );

	basicControlsLayout->addWidget( m_volumeKnob );

	// set up panning knob
	m_panningKnob = new knob( knobBright_26, NULL, tr( "Panning" ) );
	m_panningKnob->setHintText( tr( "Panning:" ) + " ", "" );
	m_panningKnob->setLabel( tr( "PAN" ) );

	basicControlsLayout->addWidget( m_panningKnob );
	basicControlsLayout->addStretch();

	// set up pitch knob
	m_pitchKnob = new knob( knobBright_26, NULL, tr( "Pitch" ) );
	m_pitchKnob->setHintText( tr( "Pitch:" ) + " ", " " + tr( "cents" ) );
	m_pitchKnob->setLabel( tr( "PITCH" ) );

	basicControlsLayout->addWidget( m_pitchKnob );

	// set up pitch range knob
	m_pitchRangeSpinBox= new LcdSpinBox( 2, NULL, tr( "Pitch range (semitones)" ) );
	m_pitchRangeSpinBox->setLabel( tr( "RANGE" ) );

	basicControlsLayout->addWidget( m_pitchRangeSpinBox );
	basicControlsLayout->addStretch();

	// setup spinbox for selecting FX-channel
	m_effectChannelNumber = new fxLineLcdSpinBox( 2, NULL, tr( "FX channel" ) );
	m_effectChannelNumber->setLabel( tr( "FX" ) );

	basicControlsLayout->addWidget( m_effectChannelNumber );

	basicControlsLayout->addStretch();


	QPushButton* saveSettingsBtn = new QPushButton( embed::getIconPixmap( "project_save" ), QString() );
	saveSettingsBtn->setMinimumSize( 32, 32 );

	connect( saveSettingsBtn, SIGNAL( clicked() ), this, SLOT( saveSettingsBtnClicked() ) );

	toolTip::add( saveSettingsBtn, tr( "Save current instrument track settings in a preset file" ) );
	saveSettingsBtn->setWhatsThis(
		tr( "Click here, if you want to save current instrument track settings in a preset file. "
			"Later you can load this preset by double-clicking it in the preset-browser." ) );

	basicControlsLayout->addWidget( saveSettingsBtn );

	generalSettingsLayout->addLayout( basicControlsLayout );


	m_tabWidget = new tabWidget( "", this );
	m_tabWidget->setFixedHeight( INSTRUMENT_HEIGHT + 10 );


	// create tab-widgets
	m_ssView = new InstrumentSoundShapingView( m_tabWidget );

	// FUNC tab
	QWidget* instrumentFunctions = new QWidget( m_tabWidget );
	QVBoxLayout* instrumentFunctionsLayout = new QVBoxLayout( instrumentFunctions );
	instrumentFunctionsLayout->setMargin( 5 );
	m_noteStackingView = new InstrumentFunctionNoteStackingView( &m_track->m_noteStacking );
	m_arpeggioView = new InstrumentFunctionArpeggioView( &m_track->m_arpeggio );

	instrumentFunctionsLayout->addWidget( m_noteStackingView );
	instrumentFunctionsLayout->addWidget( m_arpeggioView );
	instrumentFunctionsLayout->addStretch();

	// MIDI tab
	m_midiView = new InstrumentMidiIOView( m_tabWidget );

	// FX tab
	m_effectView = new EffectRackView( m_track->m_audioPort.effects(), m_tabWidget );

	m_tabWidget->addTab( m_ssView, tr( "ENV/LFO" ), 1 );
	m_tabWidget->addTab( instrumentFunctions, tr( "FUNC" ), 2 );
	m_tabWidget->addTab( m_effectView, tr( "FX" ), 3 );
	m_tabWidget->addTab( m_midiView, tr( "MIDI" ), 4 );

	// setup piano-widget
	m_pianoView = new PianoView( this );
	m_pianoView->setFixedSize( INSTRUMENT_WIDTH, PIANO_HEIGHT );

	vlayout->addWidget( generalSettingsWidget );
	vlayout->addWidget( m_tabWidget );
	vlayout->addWidget( m_pianoView );


	setModel( _itv->model() );

	updateInstrumentView();

	setFixedWidth( INSTRUMENT_WIDTH );
	resize( sizeHint() );

	QMdiSubWindow * subWin = engine::mainWindow()->workspace()->addSubWindow( this );
	Qt::WindowFlags flags = subWin->windowFlags();
	flags |= Qt::MSWindowsFixedSizeDialogHint;
	flags &= ~Qt::WindowMaximizeButtonHint;
	subWin->setWindowFlags( flags );
	subWin->setWindowIcon( embed::getIconPixmap( "instrument_track" ) );
	subWin->setFixedSize( subWin->size() );
	subWin->hide();
}




InstrumentTrackWindow::~InstrumentTrackWindow()
{
	InstrumentTrackView::s_windowCache.removeAll( this );

	delete m_instrumentView;

	if( engine::mainWindow()->workspace() )
	{
		parentWidget()->hide();
		parentWidget()->deleteLater();
	}
}




void InstrumentTrackWindow::setInstrumentTrackView( InstrumentTrackView* view )
{
	if( m_itv && view )
	{
		m_itv->m_tlb->setChecked( false );
	}

	m_itv = view;
}




void InstrumentTrackWindow::modelChanged()
{
	m_track = castModel<InstrumentTrack>();

	m_nameLineEdit->setText( m_track->name() );

	m_track->disconnect( SIGNAL( nameChanged() ), this );
	m_track->disconnect( SIGNAL( instrumentChanged() ), this );

	connect( m_track, SIGNAL( nameChanged() ),
			this, SLOT( updateName() ) );
	connect( m_track, SIGNAL( instrumentChanged() ),
			this, SLOT( updateInstrumentView() ) );
	
	m_volumeKnob->setModel( &m_track->m_volumeModel );
	m_panningKnob->setModel( &m_track->m_panningModel );
	m_effectChannelNumber->setModel( &m_track->m_effectChannelModel );
	m_pianoView->setModel( &m_track->m_piano );

	if( m_track->instrument() && m_track->instrument()->flags().testFlag( Instrument::IsNotBendable ) == false )
	{
		m_pitchKnob->setModel( &m_track->m_pitchModel );
		m_pitchRangeSpinBox->setModel( &m_track->m_pitchRangeModel );
		m_pitchKnob->show();
		m_pitchRangeSpinBox->show();
	}
	else
	{
		m_pitchKnob->hide();
		m_pitchKnob->setModel( NULL );
		m_pitchRangeSpinBox->hide();
	}

	m_ssView->setModel( &m_track->m_soundShaping );
	m_noteStackingView->setModel( &m_track->m_noteStacking );
	m_arpeggioView->setModel( &m_track->m_arpeggio );
	m_midiView->setModel( &m_track->m_midiPort );
	m_effectView->setModel( m_track->m_audioPort.effects() );
	updateName();
}




void InstrumentTrackWindow::saveSettingsBtnClicked()
{
	FileDialog sfd( this, tr( "Save preset" ), "", tr( "XML preset file (*.xpf)" ) );

	QString presetRoot = ConfigManager::inst()->userPresetsDir();
	if( !QDir( presetRoot ).exists() )
	{
		QDir().mkdir( presetRoot );
	}
	if( !QDir( presetRoot + m_track->instrumentName() ).exists() )
	{
		QDir( presetRoot ).mkdir( m_track->instrumentName() );
	}

	sfd.setAcceptMode( FileDialog::AcceptSave );
	sfd.setDirectory( presetRoot + m_track->instrumentName() );
	sfd.setFileMode( FileDialog::AnyFile );

	if( sfd.exec() == QDialog::Accepted &&
		!sfd.selectedFiles().isEmpty() &&
		!sfd.selectedFiles().first().isEmpty() )
	{
		DataFile::LocaleHelper localeHelper( DataFile::LocaleHelper::ModeSave );

		DataFile dataFile( DataFile::InstrumentTrackSettings );
		m_track->setSimpleSerializing();
		m_track->saveSettings( dataFile, dataFile.content() );
		QString f = sfd.selectedFiles()[0];
		dataFile.writeFile( f );
	}
}





void InstrumentTrackWindow::updateName()
{
	setWindowTitle( m_track->name().length() > 25 ? ( m_track->name().left(24)+"..." ) : m_track->name() );

	if( m_nameLineEdit->text() != m_track->name() )
	{
		m_nameLineEdit->setText( m_track->name() );
	}
}





void InstrumentTrackWindow::updateInstrumentView()
{
	delete m_instrumentView;
	if( m_track->m_instrument != NULL )
	{
		m_instrumentView = m_track->m_instrument->createView( m_tabWidget );
		m_tabWidget->addTab( m_instrumentView, tr( "PLUGIN" ), 0 );
		m_tabWidget->setActiveTab( 0 );

		m_ssView->setFunctionsHidden( m_track->m_instrument->flags().testFlag( Instrument::IsSingleStreamed ) );

		modelChanged(); 		// Get the instrument window to refresh
		m_track->dataChanged(); // Get the text on the trackButton to change
	}
}




void InstrumentTrackWindow::textChanged( const QString& newName )
{
	m_track->setName( newName );
	engine::getSong()->setModified();
}




void InstrumentTrackWindow::toggleVisibility( bool on )
{
	if( on )
	{
		show();
		parentWidget()->show();
		parentWidget()->raise();
	}
	else
	{
		parentWidget()->hide();
	}
}




void InstrumentTrackWindow::closeEvent( QCloseEvent* event )
{
	event->ignore();

	if( engine::mainWindow()->workspace() )
	{
		parentWidget()->hide();
	}
	else
	{
		hide();
	}

	m_itv->m_tlb->setFocus();
	m_itv->m_tlb->setChecked( false );
}




void InstrumentTrackWindow::focusInEvent( QFocusEvent* )
{
	m_pianoView->setFocus();
}




void InstrumentTrackWindow::dragEnterEventGeneric( QDragEnterEvent* event )
{
	stringPairDrag::processDragEnterEvent( event, "instrument,presetfile,pluginpresetfile" );
}




void InstrumentTrackWindow::dragEnterEvent( QDragEnterEvent* event )
{
	dragEnterEventGeneric( event );
}




void InstrumentTrackWindow::dropEvent( QDropEvent* event )
{
	QString type = stringPairDrag::decodeKey( event );
	QString value = stringPairDrag::decodeValue( event );

	if( type == "instrument" )
	{
		m_track->loadInstrument( value );

		engine::getSong()->setModified();

		event->accept();
	}
	else if( type == "presetfile" )
	{
		DataFile dataFile( value );
		InstrumentTrack::removeMidiPortNode( dataFile );
		m_track->setSimpleSerializing();
		m_track->loadSettings( dataFile.content().toElement() );

		engine::getSong()->setModified();

		event->accept();
	}
	else if( type == "pluginpresetfile" )
	{
		const QString ext = FileItem::extension( value );
		Instrument * i = m_track->instrument();

		if( !i->descriptor()->supportsFileType( ext ) )
		{
			i = m_track->loadInstrument( engine::pluginFileHandling()[ext] );
		}

		i->loadFile( value );

		event->accept();
	}
}




void InstrumentTrackWindow::saveSettings( QDomDocument& doc, QDomElement & thisElement )
{
	thisElement.setAttribute( "tab", m_tabWidget->activeTab() );
	MainWindow::saveWidgetState( this, thisElement );
}




void InstrumentTrackWindow::loadSettings( const QDomElement& thisElement )
{
	m_tabWidget->setActiveTab( thisElement.attribute( "tab" ).toInt() );
	MainWindow::restoreWidgetState( this, thisElement );
	if( isVisible() )
	{
		m_itv->m_tlb->setChecked( true );
	}
}






<|MERGE_RESOLUTION|>--- conflicted
+++ resolved
@@ -806,12 +806,8 @@
 		}
 		node = node.nextSibling();
 	}
-<<<<<<< HEAD
+	updatePitchRange();
 	unlock();
-=======
-	updatePitchRange();
-	engine::mixer()->unlock();
->>>>>>> f83b0957
 }
 
 
@@ -1589,10 +1585,4 @@
 	{
 		m_itv->m_tlb->setChecked( true );
 	}
-}
-
-
-
-
-
-
+}