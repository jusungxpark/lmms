/*
 * FileBrowser.cpp - implementation of the project-, preset- and
 *                    sample-file-browser
 *
 * Copyright (c) 2004-2014 Tobias Doerffel <tobydox/at/users.sourceforge.net>
 *
 * This file is part of LMMS - https://lmms.io
 *
 * This program is free software; you can redistribute it and/or
 * modify it under the terms of the GNU General Public
 * License as published by the Free Software Foundation; either
 * version 2 of the License, or (at your option) any later version.
 *
 * This program is distributed in the hope that it will be useful,
 * but WITHOUT ANY WARRANTY; without even the implied warranty of
 * MERCHANTABILITY or FITNESS FOR A PARTICULAR PURPOSE.  See the GNU
 * General Public License for more details.
 *
 * You should have received a copy of the GNU General Public
 * License along with this program (see COPYING); if not, write to the
 * Free Software Foundation, Inc., 51 Franklin Street, Fifth Floor,
 * Boston, MA 02110-1301 USA.
 *
 */


#include <QHBoxLayout>
#include <QKeyEvent>
#include <QLineEdit>
#include <QMenu>
#include <QPushButton>
#include <QMdiArea>
#include <QMdiSubWindow>
#include <QMessageBox>
#include <QShortcut>

#include "FileBrowser.h"
#include "BBTrackContainer.h"
#include "ConfigManager.h"
#include "embed.h"
#include "Engine.h"
#include "GuiApplication.h"
#include "gui_templates.h"
#include "ImportFilter.h"
#include "Instrument.h"
#include "InstrumentTrack.h"
#include "MainWindow.h"
#include "Mixer.h"
#include "PluginFactory.h"
#include "PresetPreviewPlayHandle.h"
#include "SamplePlayHandle.h"
#include "Song.h"
#include "StringPairDrag.h"
#include "TextFloat.h"



enum TreeWidgetItemTypes
{
	TypeFileItem = QTreeWidgetItem::UserType,
	TypeDirectoryItem
} ;



FileBrowser::FileBrowser(const QString & directories, const QString & filter,
			const QString & title, const QPixmap & pm,
			QWidget * parent, bool dirs_as_items, bool recurse ) :
	SideBarWidget( title, pm, parent ),
	m_directories( directories ),
	m_filter( filter ),
	m_dirsAsItems( dirs_as_items ),
	m_recurse( recurse )
{
	setWindowTitle( tr( "Browser" ) );

	QWidget * searchWidget = new QWidget( contentParent() );
	searchWidget->setFixedHeight( 24 );

	QHBoxLayout * searchWidgetLayout = new QHBoxLayout( searchWidget );
	searchWidgetLayout->setMargin( 0 );
	searchWidgetLayout->setSpacing( 0 );

	m_filterEdit = new QLineEdit( searchWidget );
	m_filterEdit->setPlaceholderText( tr("Search") );
#if QT_VERSION >= 0x050000
	m_filterEdit->setClearButtonEnabled( true );
#endif
	connect( m_filterEdit, SIGNAL( textEdited( const QString & ) ),
			this, SLOT( filterItems( const QString & ) ) );

	QPushButton * reload_btn = new QPushButton(
				embed::getIconPixmap( "reload" ),
						QString::null, searchWidget );
	reload_btn->setToolTip( tr( "Refresh list" ) );
	connect( reload_btn, SIGNAL( clicked() ), this, SLOT( reloadTree() ) );

	searchWidgetLayout->addWidget( m_filterEdit );
	searchWidgetLayout->addSpacing( 5 );
	searchWidgetLayout->addWidget( reload_btn );

	addContentWidget( searchWidget );

	m_fileBrowserTreeWidget = new FileBrowserTreeWidget( contentParent() );
	addContentWidget( m_fileBrowserTreeWidget );

	// Whenever the FileBrowser has focus, Ctrl+F should direct focus to its filter box.
	QShortcut *filterFocusShortcut = new QShortcut( QKeySequence( QKeySequence::Find ), this, SLOT(giveFocusToFilter()) );
	filterFocusShortcut->setContext(Qt::WidgetWithChildrenShortcut);

	reloadTree();
	show();
}




FileBrowser::~FileBrowser()
{
}




bool FileBrowser::filterItems( const QString & filter, QTreeWidgetItem * item )
{
	// call with item=NULL to filter the entire tree
	bool anyMatched = false;

	int numChildren = item ? item->childCount() : m_fileBrowserTreeWidget->topLevelItemCount();
	for( int i = 0; i < numChildren; ++i )
	{
		QTreeWidgetItem * it = item ? item->child( i ) : m_fileBrowserTreeWidget->topLevelItem(i);

		// is directory?
		if( it->childCount() )
		{
			// matches filter?
			if( it->text( 0 ).
				contains( filter, Qt::CaseInsensitive ) )
			{
				// yes, then show everything below
				it->setHidden( false );
				filterItems( QString::null, it );
				anyMatched = true;
			}
			else
			{
				// only show if item below matches filter
				bool didMatch = filterItems( filter, it );
				it->setHidden( !didMatch );
				anyMatched = anyMatched || didMatch;
			}
		}
		// a standard item (i.e. no file or directory item?)
		else if( it->type() == QTreeWidgetItem::Type )
		{
			// hide if there's any filter
			it->setHidden( !filter.isEmpty() );
		}
		else
		{
			// file matches filter?
			bool didMatch = it->text( 0 ).
				contains( filter, Qt::CaseInsensitive );
			it->setHidden( !didMatch );
			anyMatched = anyMatched || didMatch;
		}
	}

	return anyMatched;
}



void FileBrowser::reloadTree( void )
{
	const QString text = m_filterEdit->text();
	m_filterEdit->clear();
	m_fileBrowserTreeWidget->clear();
	QStringList paths = m_directories.split( '*' );
	for( QStringList::iterator it = paths.begin(); it != paths.end(); ++it )
	{
		addItems( *it );
	}
	expandItems();
	m_filterEdit->setText( text );
	filterItems( text );
}



void FileBrowser::expandItems( QTreeWidgetItem * item )
{
    int numChildren = item ? item->childCount() : m_fileBrowserTreeWidget->topLevelItemCount();
	for( int i = 0; i < numChildren; ++i )
	{
		QTreeWidgetItem * it = item ? item->child( i ) : m_fileBrowserTreeWidget->topLevelItem(i);
		if ( m_recurse )
		{
			it->setExpanded( true );
		}
		Directory *d = dynamic_cast<Directory *> ( it );
		if( d )
		{
			d->update();
			d->setExpanded( false );
		}
		if( m_recurse && it->childCount() )
		{
			expandItems(it);
		}
	}
}



void FileBrowser::giveFocusToFilter()
{
	if (!m_filterEdit->hasFocus())
	{
		// give focus to filter text box and highlight its text for quick editing if not previously focused
		m_filterEdit->setFocus();
		m_filterEdit->selectAll();
	}
}



void FileBrowser::addItems(const QString & path )
{
	if( m_dirsAsItems )
	{
		m_fileBrowserTreeWidget->addTopLevelItem( new Directory( path, QString::null, m_filter ) );
		return;
	}

	QDir cdir( path );
	QStringList files = cdir.entryList( QDir::Dirs, QDir::Name );
	for( QStringList::const_iterator it = files.constBegin();
						it != files.constEnd(); ++it )
	{
		QString cur_file = *it;
		if( cur_file[0] != '.' )
		{
			bool orphan = true;
			for( int i = 0; i < m_fileBrowserTreeWidget->topLevelItemCount(); ++i )
			{
				Directory * d = dynamic_cast<Directory *>(
						m_fileBrowserTreeWidget->topLevelItem( i ) );
				if( d == NULL || cur_file < d->text( 0 ) )
				{
					Directory *dd = new Directory( cur_file, path,
												   m_filter );
					m_fileBrowserTreeWidget->insertTopLevelItem( i,dd );
					dd->update();
					orphan = false;
					break;
				}
				else if( cur_file == d->text( 0 ) )
				{
					d->addDirectory( path );
					d->update();
					orphan = false;
					break;
				}
			}
			if( orphan )
			{
				Directory *d = new Directory( cur_file,
											  path, m_filter );
				d->update();
				m_fileBrowserTreeWidget->addTopLevelItem( d );
			}
		}
	}

	files = cdir.entryList( QDir::Files, QDir::Name );
	for( QStringList::const_iterator it = files.constBegin();
						it != files.constEnd(); ++it )
	{
		QString cur_file = *it;
		if( cur_file[0] != '.' )
		{
			// TODO: don't insert instead of removing, order changed
			// remove existing file-items
			QList<QTreeWidgetItem *> existing = m_fileBrowserTreeWidget->findItems(
					cur_file, Qt::MatchFixedString );
			if( !existing.empty() )
			{
				delete existing.front();
			}
			(void) new FileItem( m_fileBrowserTreeWidget, cur_file, path );
		}
	}
}




void FileBrowser::keyPressEvent(QKeyEvent * ke )
{
	if( ke->key() == Qt::Key_F5 )
	{
		reloadTree();
	}
	else
	{
		ke->ignore();
	}
}








FileBrowserTreeWidget::FileBrowserTreeWidget(QWidget * parent ) :
	QTreeWidget( parent ),
	m_mousePressed( false ),
	m_pressPos(),
	m_previewPlayHandle( NULL ),
	m_pphMutex( QMutex::Recursive ),
	m_contextMenuItem( NULL )
{
	setColumnCount( 1 );
	headerItem()->setHidden( true );
	setSortingEnabled( false );

	connect( this, SIGNAL( itemDoubleClicked( QTreeWidgetItem *, int ) ),
			SLOT( activateListItem( QTreeWidgetItem *, int ) ) );
	connect( this, SIGNAL( itemCollapsed( QTreeWidgetItem * ) ),
				SLOT( updateDirectory( QTreeWidgetItem * ) ) );
	connect( this, SIGNAL( itemExpanded( QTreeWidgetItem * ) ),
				SLOT( updateDirectory( QTreeWidgetItem * ) ) );

}




FileBrowserTreeWidget::~FileBrowserTreeWidget()
{
}




void FileBrowserTreeWidget::contextMenuEvent(QContextMenuEvent * e )
{
	FileItem * f = dynamic_cast<FileItem *>( itemAt( e->pos() ) );
	if( f != NULL && ( f->handling() == FileItem::LoadAsPreset ||
				 f->handling() == FileItem::LoadByPlugin ) )
	{
		m_contextMenuItem = f;
		QMenu contextMenu( this );
		contextMenu.addAction( tr( "Send to active instrument-track" ),
						this,
					SLOT( sendToActiveInstrumentTrack() ) );
		contextMenu.addAction( tr( "Open in new instrument-track/"
								"Song Editor" ),
						this,
					SLOT( openInNewInstrumentTrackSE() ) );
		contextMenu.addAction( tr( "Open in new instrument-track/"
								"B+B Editor" ),
						this,
					SLOT( openInNewInstrumentTrackBBE() ) );
		contextMenu.exec( e->globalPos() );
		m_contextMenuItem = NULL;
	}
}




void FileBrowserTreeWidget::mousePressEvent(QMouseEvent * me )
{
	QTreeWidget::mousePressEvent( me );
	if( me->button() != Qt::LeftButton )
	{
		return;
	}

	QTreeWidgetItem * i = itemAt( me->pos() );
	if ( i )
	{
		// TODO: Restrict to visible selection
//		if ( _me->x() > header()->cellPos( header()->mapToActual( 0 ) )
//			+ treeStepSize() * ( i->depth() + ( rootIsDecorated() ?
//						1 : 0 ) ) + itemMargin() ||
//				_me->x() < header()->cellPos(
//						header()->mapToActual( 0 ) ) )
//		{
			m_pressPos = me->pos();
			m_mousePressed = true;
//		}
	}

	FileItem * f = dynamic_cast<FileItem *>( i );
	if( f != NULL )
	{
		m_pphMutex.lock();
		if( m_previewPlayHandle != NULL )
		{
			Engine::mixer()->removePlayHandle(
							m_previewPlayHandle );
			m_previewPlayHandle = NULL;
		}

		// in special case of sample-files we do not care about
		// handling() rather than directly creating a SamplePlayHandle
		if( f->type() == FileItem::SampleFile )
		{
			TextFloat * tf = TextFloat::displayMessage(
					tr( "Loading sample" ),
					tr( "Please wait, loading sample for "
								"preview..." ),
					embed::getIconPixmap( "sample_file",
								24, 24 ), 0 );
			qApp->processEvents(
					QEventLoop::ExcludeUserInputEvents );
			SamplePlayHandle * s = new SamplePlayHandle(
								f->fullName() );
			s->setDoneMayReturnTrue( false );
			m_previewPlayHandle = s;
			delete tf;
		}
<<<<<<< HEAD
		else if( ( f->extension ()== "xiz" || f->extension() == "sf2" || f->extension() == "sf3" || f->extension() == "gig" ) &&
=======
		else if( ( f->extension ()== "xiz" || f->extension() == "sf2" || f->extension() == "gig" || f->extension() == "pat" ) &&
>>>>>>> ec0f47e9
			! pluginFactory->pluginSupportingExtension(f->extension()).isNull() )
		{
			m_previewPlayHandle = new PresetPreviewPlayHandle( f->fullName(), f->handling() == FileItem::LoadByPlugin );
		}
		else if( f->type() != FileItem::VstPluginFile &&
				( f->handling() == FileItem::LoadAsPreset ||
				f->handling() == FileItem::LoadByPlugin ) )
		{
			DataFile dataFile( f->fullName() );
			if( !dataFile.validate( f->extension() ) )
			{
				QMessageBox::warning( 0, tr ( "Error" ),
					f->fullName() + " " + tr( "does not appear to be a valid" ) + " " + f->extension() +
									  " " + tr( "file" ),
					QMessageBox::Ok, QMessageBox::NoButton );
				m_pphMutex.unlock();
				return;
			}
			m_previewPlayHandle = new PresetPreviewPlayHandle( f->fullName(), f->handling() == FileItem::LoadByPlugin, &dataFile );
		}
		if( m_previewPlayHandle != NULL )
		{
			if( !Engine::mixer()->addPlayHandle(
							m_previewPlayHandle ) )
			{
				m_previewPlayHandle = NULL;
			}
		}
		m_pphMutex.unlock();
	}
}




void FileBrowserTreeWidget::mouseMoveEvent( QMouseEvent * me )
{
	if( m_mousePressed == true &&
		( m_pressPos - me->pos() ).manhattanLength() >
					QApplication::startDragDistance() )
	{
		// make sure any playback is stopped
		mouseReleaseEvent( NULL );

		FileItem * f = dynamic_cast<FileItem *>( itemAt( m_pressPos ) );
		if( f != NULL )
		{
			switch( f->type() )
			{
				case FileItem::PresetFile:
					new StringPairDrag( f->handling() == FileItem::LoadAsPreset ?
							"presetfile" : "pluginpresetfile",
							f->fullName(),
							embed::getIconPixmap( "preset_file" ), this );
					break;

				case FileItem::SampleFile:
					new StringPairDrag( "samplefile", f->fullName(),
							embed::getIconPixmap( "sample_file" ), this );
					break;
				case FileItem::SoundFontFile:
					new StringPairDrag( "soundfontfile", f->fullName(),
							embed::getIconPixmap( "soundfont_file" ), this );
					break;
				case FileItem::PatchFile:
					new StringPairDrag( "patchfile", f->fullName(),
							embed::getIconPixmap( "sample_file" ), this );
					break;
				case FileItem::VstPluginFile:
					new StringPairDrag( "vstpluginfile", f->fullName(),
							embed::getIconPixmap( "vst_plugin_file" ), this );
					break;
				case FileItem::MidiFile:
					new StringPairDrag( "importedproject", f->fullName(),
							embed::getIconPixmap( "midi_file" ), this );
					break;
				case FileItem::ProjectFile:
					new StringPairDrag( "projectfile", f->fullName(),
							embed::getIconPixmap( "project_file" ), this );
					break;

				default:
					break;
			}
		}
	}
}




void FileBrowserTreeWidget::mouseReleaseEvent(QMouseEvent * me )
{
	m_mousePressed = false;

	m_pphMutex.lock();
	if( m_previewPlayHandle != NULL )
	{
		// if there're samples shorter than 3 seconds, we don't
		// stop them if the user releases mouse-button...
		if( m_previewPlayHandle->type() == PlayHandle::TypeSamplePlayHandle )
		{
			SamplePlayHandle * s = dynamic_cast<SamplePlayHandle *>(
							m_previewPlayHandle );
			if( s && s->totalFrames() - s->framesDone() <=
				static_cast<f_cnt_t>( Engine::mixer()->
						processingSampleRate() * 3 ) )
			{
				s->setDoneMayReturnTrue( true );
				m_previewPlayHandle = NULL;
				m_pphMutex.unlock();
				return;
			}
		}
		Engine::mixer()->removePlayHandle( m_previewPlayHandle );
		m_previewPlayHandle = NULL;
	}
	m_pphMutex.unlock();
}





void FileBrowserTreeWidget::handleFile(FileItem * f, InstrumentTrack * it )
{
	Engine::mixer()->requestChangeInModel();
	switch( f->handling() )
	{
		case FileItem::LoadAsProject:
			if( gui->mainWindow()->mayChangeProject(true) )
			{
				Engine::getSong()->loadProject( f->fullName() );
			}
			break;

		case FileItem::LoadByPlugin:
		{
			const QString e = f->extension();
			Instrument * i = it->instrument();
			if( i == NULL ||
				!i->descriptor()->supportsFileType( e ) )
			{
				i = it->loadInstrument(
					pluginFactory->pluginSupportingExtension(e).name() );
			}
			i->loadFile( f->fullName() );
			break;
		}

		case FileItem::LoadAsPreset:
		{
			DataFile dataFile( f->fullName() );
			InstrumentTrack::removeMidiPortNode( dataFile );
			it->setSimpleSerializing();
			it->loadSettings( dataFile.content().toElement() );
			break;
		}

		case FileItem::ImportAsProject:
			ImportFilter::import( f->fullName(),
							Engine::getSong() );
			break;

		case FileItem::NotSupported:
		default:
			break;

	}
	Engine::mixer()->doneChangeInModel();
}




void FileBrowserTreeWidget::activateListItem(QTreeWidgetItem * item,
								int column )
{
	FileItem * f = dynamic_cast<FileItem *>( item );
	if( f == NULL )
	{
		return;
	}

	if( f->handling() == FileItem::LoadAsProject ||
		f->handling() == FileItem::ImportAsProject )
	{
		handleFile( f, NULL );
	}
	else if( f->handling() != FileItem::NotSupported )
	{
		InstrumentTrack * it = dynamic_cast<InstrumentTrack *>(
				Track::create( Track::InstrumentTrack,
					Engine::getBBTrackContainer() ) );
		handleFile( f, it );
	}
}




void FileBrowserTreeWidget::openInNewInstrumentTrack( TrackContainer* tc )
{
	if( m_contextMenuItem->handling() == FileItem::LoadAsPreset ||
		m_contextMenuItem->handling() == FileItem::LoadByPlugin )
	{
		InstrumentTrack * it = dynamic_cast<InstrumentTrack *>(
				Track::create( Track::InstrumentTrack, tc ) );
		handleFile( m_contextMenuItem, it );
	}
}




void FileBrowserTreeWidget::openInNewInstrumentTrackBBE( void )
{
	openInNewInstrumentTrack( Engine::getBBTrackContainer() );
}




void FileBrowserTreeWidget::openInNewInstrumentTrackSE( void )
{
	openInNewInstrumentTrack( Engine::getSong() );
}




void FileBrowserTreeWidget::sendToActiveInstrumentTrack( void )
{
	// get all windows opened in the workspace
	QList<QMdiSubWindow*> pl =
			gui->mainWindow()->workspace()->
				subWindowList( QMdiArea::StackingOrder );
	QListIterator<QMdiSubWindow *> w( pl );
	w.toBack();
	// now we travel through the window-list until we find an
	// instrument-track
	while( w.hasPrevious() )
	{
		InstrumentTrackWindow * itw =
			dynamic_cast<InstrumentTrackWindow *>(
						w.previous()->widget() );
		if( itw != NULL && itw->isHidden() == false )
		{
			handleFile( m_contextMenuItem, itw->model() );
			break;
		}
	}
}




void FileBrowserTreeWidget::updateDirectory(QTreeWidgetItem * item )
{
	Directory * dir = dynamic_cast<Directory *>( item );
	if( dir != NULL )
	{
		dir->update();
	}
}






QPixmap * Directory::s_folderPixmap = NULL;
QPixmap * Directory::s_folderOpenedPixmap = NULL;
QPixmap * Directory::s_folderLockedPixmap = NULL;


Directory::Directory(const QString & filename, const QString & path,
						const QString & filter ) :
	QTreeWidgetItem( QStringList( filename ), TypeDirectoryItem ),
	m_directories( path ),
	m_filter( filter ),
	m_dirCount( 0 )
{
	initPixmaps();

	setChildIndicatorPolicy( QTreeWidgetItem::ShowIndicator );

	if( !QDir( fullName() ).isReadable() )
	{
		setIcon( 0, *s_folderLockedPixmap );
	}
	else
	{
		setIcon( 0, *s_folderPixmap );
	}
}




void Directory::initPixmaps( void )
{
	if( s_folderPixmap == NULL )
	{
		s_folderPixmap = new QPixmap(
					embed::getIconPixmap( "folder" ) );
	}

	if( s_folderOpenedPixmap == NULL )
	{
		s_folderOpenedPixmap = new QPixmap(
				embed::getIconPixmap( "folder_opened" ) );
	}

	if( s_folderLockedPixmap == NULL )
	{
		s_folderLockedPixmap = new QPixmap(
				embed::getIconPixmap( "folder_locked" ) );
	}
}




void Directory::update( void )
{
	if( !isExpanded() )
	{
		setIcon( 0, *s_folderPixmap );
		return;
	}

	setIcon( 0, *s_folderOpenedPixmap );
	if( !childCount() )
	{
		m_dirCount = 0;
		for( QStringList::iterator it = m_directories.begin();
					it != m_directories.end(); ++it )
		{
			int top_index = childCount();
			if( addItems( fullName( *it ) ) &&
				( *it ).contains(
					ConfigManager::inst()->dataDir() ) )
			{
				QTreeWidgetItem * sep = new QTreeWidgetItem;
				sep->setText( 0,
					FileBrowserTreeWidget::tr(
						"--- Factory files ---" ) );
				sep->setIcon( 0, embed::getIconPixmap(
							"factory_files" ) );
				insertChild(  m_dirCount + top_index, sep );
			}
		}
	}
}




bool Directory::addItems(const QString & path )
{
	QDir thisDir( path );
	if( !thisDir.isReadable() )
	{
		return false;
	}

	treeWidget()->setUpdatesEnabled( false );

	bool added_something = false;

	QStringList files = thisDir.entryList( QDir::Dirs, QDir::Name );
	for( QStringList::const_iterator it = files.constBegin();
						it != files.constEnd(); ++it )
	{
		QString cur_file = *it;
		if( cur_file[0] != '.' )
		{
			bool orphan = true;
			for( int i = 0; i < childCount(); ++i )
			{
				Directory * d = dynamic_cast<Directory *>(
								child( i ) );
				if( d == NULL || cur_file < d->text( 0 ) )
				{
					insertChild( i, new Directory( cur_file,
							path, m_filter ) );
					orphan = false;
					m_dirCount++;
					break;
				}
				else if( cur_file == d->text( 0 ) )
				{
					d->addDirectory( path );
					orphan = false;
					break;
				}
			}
			if( orphan )
			{
				addChild( new Directory( cur_file, path,
								m_filter ) );
				m_dirCount++;
			}

			added_something = true;
		}
	}

	QList<QTreeWidgetItem*> items;
	files = thisDir.entryList( QDir::Files, QDir::Name );
	for( QStringList::const_iterator it = files.constBegin();
						it != files.constEnd(); ++it )
	{
		QString cur_file = *it;
		if( cur_file[0] != '.' &&
				thisDir.match( m_filter, cur_file.toLower() ) )
		{
			items << new FileItem( cur_file, path );
			added_something = true;
		}
	}
	addChildren( items );

	treeWidget()->setUpdatesEnabled( true );

	return added_something;
}




QPixmap * FileItem::s_projectFilePixmap = NULL;
QPixmap * FileItem::s_presetFilePixmap = NULL;
QPixmap * FileItem::s_sampleFilePixmap = NULL;
QPixmap * FileItem::s_soundfontFilePixmap = NULL;
QPixmap * FileItem::s_vstPluginFilePixmap = NULL;
QPixmap * FileItem::s_midiFilePixmap = NULL;
QPixmap * FileItem::s_unknownFilePixmap = NULL;


FileItem::FileItem(QTreeWidget * parent, const QString & name,
						const QString & path ) :
	QTreeWidgetItem( parent, QStringList( name) , TypeFileItem ),
	m_path( path )
{
	determineFileType();
	initPixmaps();
}




FileItem::FileItem(const QString & name, const QString & path ) :
	QTreeWidgetItem( QStringList( name ), TypeFileItem ),
	m_path( path )
{
	determineFileType();
	initPixmaps();
}




void FileItem::initPixmaps( void )
{
	if( s_projectFilePixmap == NULL )
	{
		s_projectFilePixmap = new QPixmap( embed::getIconPixmap(
						"project_file", 16, 16 ) );
	}

	if( s_presetFilePixmap == NULL )
	{
		s_presetFilePixmap = new QPixmap( embed::getIconPixmap(
						"preset_file", 16, 16 ) );
	}

	if( s_sampleFilePixmap == NULL )
	{
		s_sampleFilePixmap = new QPixmap( embed::getIconPixmap(
						"sample_file", 16, 16 ) );
	}

	if ( s_soundfontFilePixmap == NULL )
	{
		s_soundfontFilePixmap = new QPixmap( embed::getIconPixmap(
						"soundfont_file", 16, 16 ) );
	}

	if ( s_vstPluginFilePixmap == NULL )
	{
		s_vstPluginFilePixmap = new QPixmap( embed::getIconPixmap(
						"vst_plugin_file", 16, 16 ) );
	}

	if( s_midiFilePixmap == NULL )
	{
		s_midiFilePixmap = new QPixmap( embed::getIconPixmap(
							"midi_file", 16, 16 ) );
	}

	if( s_unknownFilePixmap == NULL )
	{
		s_unknownFilePixmap = new QPixmap( embed::getIconPixmap(
							"unknown_file" ) );
	}

	switch( m_type )
	{
		case ProjectFile:
			setIcon( 0, *s_projectFilePixmap );
			break;
		case PresetFile:
			setIcon( 0, *s_presetFilePixmap );
			break;
		case SoundFontFile:
			setIcon( 0, *s_soundfontFilePixmap );
			break;
		case VstPluginFile:
			setIcon( 0, *s_vstPluginFilePixmap );
			break;
		case SampleFile:
		case PatchFile:			// TODO
			setIcon( 0, *s_sampleFilePixmap );
			break;
		case MidiFile:
			setIcon( 0, *s_midiFilePixmap );
			break;
		case UnknownFile:
		default:
			setIcon( 0, *s_unknownFilePixmap );
			break;
	}
}




void FileItem::determineFileType( void )
{
	m_handling = NotSupported;

	const QString ext = extension();
	if( ext == "mmp" || ext == "mpt" || ext == "mmpz" )
	{
		m_type = ProjectFile;
		m_handling = LoadAsProject;
	}
	else if( ext == "xpf" || ext == "xml" )
	{
		m_type = PresetFile;
		m_handling = LoadAsPreset;
	}
	else if( ext == "xiz" && ! pluginFactory->pluginSupportingExtension(ext).isNull() )
	{
		m_type = PresetFile;
		m_handling = LoadByPlugin;
	}
	else if( ext == "sf2" || ext == "sf3" )
	{
		m_type = SoundFontFile;
	}
	else if( ext == "pat" )
	{
		m_type = PatchFile;
	}
	else if( ext == "mid" )
	{
		m_type = MidiFile;
		m_handling = ImportAsProject;
	}
	else if( ext == "dll" )
	{
		m_type = VstPluginFile;
		m_handling = LoadByPlugin;
	}
	else
	{
		m_type = UnknownFile;
	}

	if( m_handling == NotSupported &&
		!ext.isEmpty() && ! pluginFactory->pluginSupportingExtension(ext).isNull() )
	{
		m_handling = LoadByPlugin;
		// classify as sample if not classified by anything yet but can
		// be handled by a certain plugin
		if( m_type == UnknownFile )
		{
			m_type = SampleFile;
		}
	}
}




QString FileItem::extension( void )
{
	return extension( fullName() );
}




QString FileItem::extension(const QString & file )
{
	return QFileInfo( file ).suffix().toLower();
}



<|MERGE_RESOLUTION|>--- conflicted
+++ resolved
@@ -427,11 +427,7 @@
 			m_previewPlayHandle = s;
 			delete tf;
 		}
-<<<<<<< HEAD
-		else if( ( f->extension ()== "xiz" || f->extension() == "sf2" || f->extension() == "sf3" || f->extension() == "gig" ) &&
-=======
-		else if( ( f->extension ()== "xiz" || f->extension() == "sf2" || f->extension() == "gig" || f->extension() == "pat" ) &&
->>>>>>> ec0f47e9
+		else if( ( f->extension ()== "xiz" || f->extension() == "sf2" || f->extension() == "sf3" || f->extension() == "gig" || f->extension() == "pat" ) &&
 			! pluginFactory->pluginSupportingExtension(f->extension()).isNull() )
 		{
 			m_previewPlayHandle = new PresetPreviewPlayHandle( f->fullName(), f->handling() == FileItem::LoadByPlugin );
