/*
 * SetupDialog.cpp - dialog for setting up LMMS
 *
 * Copyright (c) 2005-2014 Tobias Doerffel <tobydox/at/users.sourceforge.net>
 *
 * This file is part of LMMS - https://lmms.io
 *
 * This program is free software; you can redistribute it and/or
 * modify it under the terms of the GNU General Public
 * License as published by the Free Software Foundation; either
 * version 2 of the License, or (at your option) any later version.
 *
 * This program is distributed in the hope that it will be useful,
 * but WITHOUT ANY WARRANTY; without even the implied warranty of
 * MERCHANTABILITY or FITNESS FOR A PARTICULAR PURPOSE.  See the GNU
 * General Public License for more details.
 *
 * You should have received a copy of the GNU General Public
 * License along with this program (see COPYING); if not, write to the
 * Free Software Foundation, Inc., 51 Franklin Street, Fifth Floor,
 * Boston, MA 02110-1301 USA.
 *
 */

#include <QComboBox>
#include <QImageReader>
#include <QLabel>
#include <QLayout>
#include <QLineEdit>
#include <QMessageBox>
#include <QScrollArea>

#include "SetupDialog.h"
#include "TabBar.h"
#include "TabButton.h"
#include "gui_templates.h"
#include "Mixer.h"
#include "MainWindow.h"
#include "ProjectJournal.h"
#include "embed.h"
#include "Engine.h"
#include "debug.h"
#include "ToolTip.h"
#include "FileDialog.h"


// platform-specific audio-interface-classes
#include "AudioAlsa.h"
#include "AudioAlsaSetupWidget.h"
#include "AudioJack.h"
#include "AudioOss.h"
#include "AudioSndio.h"
#include "AudioPortAudio.h"
#include "AudioSoundIo.h"
#include "AudioPulseAudio.h"
#include "AudioSdl.h"
#include "AudioDummy.h"

// platform-specific midi-interface-classes
#include "MidiAlsaRaw.h"
#include "MidiAlsaSeq.h"
#include "MidiJack.h"
#include "MidiOss.h"
#include "MidiSndio.h"
#include "MidiWinMM.h"
#include "MidiApple.h"
#include "MidiDummy.h"

constexpr int BUFFERSIZE_RESOLUTION = 32;

inline void labelWidget( QWidget * _w, const QString & _txt )
{
	QLabel * title = new QLabel( _txt, _w );
	QFont f = title->font();
	f.setBold( true );
	title->setFont( pointSize<12>( f ) );


	assert( dynamic_cast<QBoxLayout *>( _w->layout() ) != NULL );

	dynamic_cast<QBoxLayout *>( _w->layout() )->addSpacing( 5 );
	dynamic_cast<QBoxLayout *>( _w->layout() )->addWidget( title );
	dynamic_cast<QBoxLayout *>( _w->layout() )->addSpacing( 10 );
}




SetupDialog::SetupDialog( ConfigTabs _tab_to_open ) :
	m_bufferSize( ConfigManager::inst()->value( "mixer",
					"framesperaudiobuffer" ).toInt() ),
	m_toolTips( !ConfigManager::inst()->value( "tooltips",
							"disabled" ).toInt() ),
	m_warnAfterSetup( !ConfigManager::inst()->value( "app",
						"nomsgaftersetup" ).toInt() ),
	m_displaydBFS( ConfigManager::inst()->value( "app", 
		      				"displaydbfs" ).toInt() ),
	m_MMPZ( !ConfigManager::inst()->value( "app", "nommpz" ).toInt() ),
	m_disableBackup( !ConfigManager::inst()->value( "app",
							"disablebackup" ).toInt() ),
	m_openLastProject( ConfigManager::inst()->value( "app",
							"openlastproject" ).toInt() ),
	m_NaNHandler( ConfigManager::inst()->value( "app",
							"nanhandler", "1" ).toInt() ),
	m_hqAudioDev( ConfigManager::inst()->value( "mixer",
							"hqaudio" ).toInt() ),
	m_lang( ConfigManager::inst()->value( "app",
							"language" ) ),
	m_workingDir( QDir::toNativeSeparators( ConfigManager::inst()->workingDir() ) ),
	m_vstDir( QDir::toNativeSeparators( ConfigManager::inst()->vstDir() ) ),
	m_artworkDir( QDir::toNativeSeparators( ConfigManager::inst()->artworkDir() ) ),
	m_ladDir( QDir::toNativeSeparators( ConfigManager::inst()->ladspaDir() ) ),
	m_gigDir( QDir::toNativeSeparators( ConfigManager::inst()->gigDir() ) ),
	m_sf2Dir( QDir::toNativeSeparators( ConfigManager::inst()->sf2Dir() ) ),
#ifdef LMMS_HAVE_FLUIDSYNTH
	m_defaultSoundfont( QDir::toNativeSeparators( ConfigManager::inst()->defaultSoundfont() ) ),
#endif
#ifdef LMMS_HAVE_STK
	m_stkDir( QDir::toNativeSeparators( ConfigManager::inst()->stkDir() ) ),
#endif
	m_backgroundArtwork( QDir::toNativeSeparators( ConfigManager::inst()->backgroundArtwork() ) ),
	m_smoothScroll( ConfigManager::inst()->value( "ui", "smoothscroll" ).toInt() ),
	m_enableAutoSave( ConfigManager::inst()->value( "ui", "enableautosave", "1" ).toInt() ),
	m_enableRunningAutoSave( ConfigManager::inst()->value( "ui", "enablerunningautosave", "0" ).toInt() ),
	m_saveInterval(	ConfigManager::inst()->value( "ui", "saveinterval" ).toInt() < 1 ?
					MainWindow::DEFAULT_SAVE_INTERVAL_MINUTES :
			ConfigManager::inst()->value( "ui", "saveinterval" ).toInt() ),
	m_oneInstrumentTrackWindow( ConfigManager::inst()->value( "ui",
					"oneinstrumenttrackwindow" ).toInt() ),
	m_compactTrackButtons( ConfigManager::inst()->value( "ui",
					"compacttrackbuttons" ).toInt() ),
	m_syncVSTPlugins( ConfigManager::inst()->value( "ui",
							"syncvstplugins", "1" ).toInt() ),
	m_animateAFP(ConfigManager::inst()->value( "ui",
						   "animateafp", "1" ).toInt() ),
	m_printNoteLabels(ConfigManager::inst()->value( "ui",
						   "printnotelabels").toInt() ),
	m_displayWaveform(ConfigManager::inst()->value( "ui",
						   "displaywaveform").toInt() ),
	m_disableAutoQuit(ConfigManager::inst()->value( "ui",
						   "disableautoquit", "1" ).toInt() ),
	m_vstEmbedMethod( ConfigManager::inst()->vstEmbedMethod() ),
	m_vstAlwaysOnTop( ConfigManager::inst()->value( "ui",
						   "vstalwaysontop" ).toInt() )
{
	setWindowIcon( embed::getIconPixmap( "setup_general" ) );
	setWindowTitle( tr( "Setup LMMS" ) );
	setModal( true );
	setFixedSize( 452, 570 );

	Engine::projectJournal()->setJournalling( false );

	QVBoxLayout * vlayout = new QVBoxLayout( this );
	vlayout->setSpacing( 0 );
	vlayout->setMargin( 0 );
	QWidget * settings = new QWidget( this );
	QHBoxLayout * hlayout = new QHBoxLayout( settings );
	hlayout->setSpacing( 0 );
	hlayout->setMargin( 0 );

	m_tabBar = new TabBar( settings, QBoxLayout::TopToBottom );
	m_tabBar->setExclusive( true );
	m_tabBar->setFixedWidth( 72 );

	QWidget * ws = new QWidget( settings );
	int wsHeight = 420;
#ifdef LMMS_HAVE_STK
	wsHeight += 50;
#endif
#ifdef LMMS_HAVE_FLUIDSYNTH
	wsHeight += 50;
#endif
	ws->setFixedSize( 360, wsHeight );
	QWidget * general = new QWidget( ws );
	general->setFixedSize( 360, 290 );
	QVBoxLayout * gen_layout = new QVBoxLayout( general );
	gen_layout->setSpacing( 0 );
	gen_layout->setMargin( 0 );
	labelWidget( general, tr( "General settings" ) );

	TabWidget * bufsize_tw = new TabWidget( tr( "BUFFER SIZE" ), general );
	bufsize_tw->setFixedHeight( 80 );

	m_bufSizeSlider = new QSlider( Qt::Horizontal, bufsize_tw );
	m_bufSizeSlider->setRange( 1, 128 );
	m_bufSizeSlider->setTickPosition( QSlider::TicksBelow );
	m_bufSizeSlider->setPageStep( 8 );
	m_bufSizeSlider->setTickInterval( 8 );
	m_bufSizeSlider->setGeometry( 10, 16, 340, 18 );
	m_bufSizeSlider->setValue( m_bufferSize / BUFFERSIZE_RESOLUTION );

	connect( m_bufSizeSlider, SIGNAL( valueChanged( int ) ), this,
						SLOT( setBufferSize( int ) ) );

	m_bufSizeLbl = new QLabel( bufsize_tw );
	m_bufSizeLbl->setGeometry( 10, 40, 200, 32 );
	setBufferSize( m_bufSizeSlider->value() );

	QPushButton * bufsize_reset_btn = new QPushButton(
			embed::getIconPixmap( "reload" ), "", bufsize_tw );
	bufsize_reset_btn->setGeometry( 320, 40, 28, 28 );
	connect( bufsize_reset_btn, SIGNAL( clicked() ), this,
						SLOT( resetBufSize() ) );
	ToolTip::add( bufsize_reset_btn, tr( "Reset to default value" ) );

	TabWidget * misc_tw = new TabWidget( tr( "MISC" ), general );
	const int XDelta = 10;
	const int YDelta = 18;
	const int HeaderSize = 30;
	int labelNumber = 0;

	auto addLedCheckBox = [&XDelta, &YDelta, &misc_tw, &labelNumber, this](
		const char* ledText,
		bool initialState,
		const char* toggledSlot
	){
		LedCheckBox * checkBox = new LedCheckBox(tr(ledText), misc_tw);
		labelNumber++;
		checkBox->move(XDelta, YDelta*labelNumber);
		checkBox->setChecked(initialState);
		connect(checkBox, SIGNAL(toggled(bool)), this, toggledSlot);
	};

	addLedCheckBox("Enable tooltips",
		m_toolTips, SLOT(toggleToolTips(bool)));
	addLedCheckBox("Show restart warning after changing settings",
		m_warnAfterSetup, SLOT(toggleWarnAfterSetup(bool)));
	addLedCheckBox("Display volume as dBFS ",
		m_displaydBFS, SLOT(toggleDisplaydBFS(bool)));
	addLedCheckBox("Compress project files per default",
		m_MMPZ, SLOT(toggleMMPZ(bool)));
	addLedCheckBox("One instrument track window mode",
		m_oneInstrumentTrackWindow,
		SLOT(toggleOneInstrumentTrackWindow(bool)));
	addLedCheckBox("HQ-mode for output audio-device",
		m_hqAudioDev, SLOT(toggleHQAudioDev(bool)));
	addLedCheckBox("Compact track buttons",
		m_compactTrackButtons, SLOT(toggleCompactTrackButtons(bool)));
	addLedCheckBox("Sync VST plugins to host playback",
		m_syncVSTPlugins, SLOT(toggleSyncVSTPlugins(bool)));
	addLedCheckBox("Enable note labels in piano roll",
		m_printNoteLabels, SLOT(toggleNoteLabels(bool)));
	addLedCheckBox("Enable waveform display by default",
		m_displayWaveform, SLOT(toggleDisplayWaveform(bool)));
	addLedCheckBox("Keep effects running even without input",
		m_disableAutoQuit, SLOT(toggleDisableAutoquit(bool)));
	addLedCheckBox("Create backup file when saving a project",
		m_disableBackup, SLOT(toggleDisableBackup(bool)));
	addLedCheckBox("Reopen last project on start",
		m_openLastProject, SLOT(toggleOpenLastProject(bool)));

	misc_tw->setFixedHeight( YDelta*labelNumber + HeaderSize );

	// Advanced setting, hidden for now
	if( false )
	{
		LedCheckBox * useNaNHandler = new LedCheckBox(
				tr( "Use built-in NaN handler" ),
								misc_tw );
		useNaNHandler->setChecked( m_NaNHandler );
	}

	TabWidget* embed_tw = new TabWidget( tr( "PLUGIN EMBEDDING" ), general);
	embed_tw->setFixedHeight( 66 );
	m_vstEmbedComboBox = new QComboBox( embed_tw );
	m_vstEmbedComboBox->move( XDelta, YDelta );

	QStringList embedMethods = ConfigManager::availabeVstEmbedMethods();
	m_vstEmbedComboBox->addItem( tr( "No embedding" ), "none" );
	if( embedMethods.contains("qt") )
	{
		m_vstEmbedComboBox->addItem( tr( "Embed using Qt API" ), "qt" );
	}
	if( embedMethods.contains("win32") )
	{
		m_vstEmbedComboBox->addItem( tr( "Embed using native Win32 API" ), "win32" );
	}
	if( embedMethods.contains("xembed") )
	{
		m_vstEmbedComboBox->addItem( tr( "Embed using XEmbed protocol" ), "xembed" );
	}
	m_vstEmbedComboBox->setCurrentIndex( m_vstEmbedComboBox->findData( m_vstEmbedMethod ) );
	connect( m_vstEmbedComboBox, SIGNAL( currentIndexChanged( int ) ),
				this, SLOT( vstEmbedMethodChanged() ) );

	m_vstAlwaysOnTopCheckBox = new LedCheckBox(
				tr( "Keep plugin windows on top when not embedded" ),
								embed_tw );
	m_vstAlwaysOnTopCheckBox->move( 20, 44 );
	m_vstAlwaysOnTopCheckBox->setChecked( m_vstAlwaysOnTop );
	m_vstAlwaysOnTopCheckBox->setVisible( m_vstEmbedMethod == "none" );
	connect( m_vstAlwaysOnTopCheckBox, SIGNAL( toggled( bool ) ),
				this, SLOT( toggleVSTAlwaysOnTop( bool ) ) );

	TabWidget * lang_tw = new TabWidget( tr( "LANGUAGE" ), general );
	lang_tw->setFixedHeight( 48 );
	QComboBox * changeLang = new QComboBox( lang_tw );
	changeLang->move( XDelta, YDelta );

	QDir dir( ConfigManager::inst()->localeDir() );
	QStringList fileNames = dir.entryList( QStringList( "*.qm" ) );
	for( int i = 0; i < fileNames.size(); ++i )
	{
		// get locale extracted by filename
		fileNames[i].truncate( fileNames[i].lastIndexOf( '.' ) );
		m_languages.append( fileNames[i] );
		QString lang = QLocale( m_languages.last() ).nativeLanguageName();
		changeLang->addItem( lang );
	}
	connect( changeLang, SIGNAL( currentIndexChanged( int ) ),
							this, SLOT( setLanguage( int ) ) );

	//If language unset, fallback to system language when available
	if( m_lang == "" )
	{
		QString tmp = QLocale::system().name().left( 2 );
		if( m_languages.contains( tmp ) )
		{
			m_lang = tmp;
		}
		else
		{
			m_lang = "en";
		}
	}

	for( int i = 0; i < changeLang->count(); ++i )
	{
		if( m_lang == m_languages.at( i ) )
		{
			changeLang->setCurrentIndex( i );
			break;
		}
	}

	gen_layout->addWidget( bufsize_tw );
	gen_layout->addSpacing( 10 );
	gen_layout->addWidget( misc_tw );
	gen_layout->addSpacing( 10 );
	gen_layout->addWidget( embed_tw );
	gen_layout->addSpacing( 10 );
	gen_layout->addWidget( lang_tw );
	gen_layout->addStretch();



	QWidget * paths = new QWidget( ws );
	int pathsHeight = 420;
#ifdef LMMS_HAVE_STK
	pathsHeight += 55;
#endif
#ifdef LMMS_HAVE_FLUIDSYNTH
	pathsHeight += 55;
#endif
	paths->setFixedSize( 360, pathsHeight );
	QVBoxLayout * dir_layout = new QVBoxLayout( paths );
	dir_layout->setSpacing( 0 );
	dir_layout->setMargin( 0 );
	labelWidget( paths, tr( "Paths" ) );
	QLabel * title = new QLabel( tr( "Directories" ), paths );
	QFont f = title->font();
	f.setBold( true );
	title->setFont( pointSize<12>( f ) );


	QScrollArea *pathScroll = new QScrollArea( paths );

	QWidget *pathSelectors = new QWidget( ws );
	QVBoxLayout *pathSelectorLayout = new QVBoxLayout;
	pathScroll->setVerticalScrollBarPolicy( Qt::ScrollBarAlwaysOn );
	pathScroll->setHorizontalScrollBarPolicy( Qt::ScrollBarAlwaysOff );
	pathScroll->resize( 362, pathsHeight - 50  );
	pathScroll->move( 0, 30 );
	pathSelectors->resize( 360, pathsHeight - 50 );

	const int txtLength = 284;
	const int btnStart = 297;


	auto addPathEntry = [&](const char* caption,
		const QString& content,
		const char* setSlot,
		const char* openSlot,
		QLineEdit*& lineEdit,
		QWidget* twParent,
		const char* pixmap = "project_open")
	{
		TabWidget * newTw = new TabWidget(tr(caption).toUpper(),
					twParent);
		newTw->setFixedHeight(48);

		lineEdit = new QLineEdit(content, newTw);
		lineEdit->setGeometry(10, 20, txtLength, 16);
		connect(lineEdit, SIGNAL(textChanged(const QString &)),
			this, setSlot);

		QPushButton * selectBtn = new QPushButton(
			embed::getIconPixmap(pixmap, 16, 16),
			"", newTw);
		selectBtn->setFixedSize(24, 24);
		selectBtn->move(btnStart, 16);
		connect(selectBtn, SIGNAL(clicked()), this, openSlot);

		pathSelectorLayout->addWidget(newTw);
		pathSelectorLayout->addSpacing(10);
	};

	addPathEntry("LMMS working directory", m_workingDir,
		SLOT(setWorkingDir(const QString &)),
		SLOT(openWorkingDir()),
		m_wdLineEdit, pathSelectors);
	addPathEntry("GIG directory", m_gigDir,
		SLOT(setGIGDir(const QString &)),
		SLOT(openGIGDir()),
		m_gigLineEdit, pathSelectors);
	addPathEntry("SF2 directory", m_sf2Dir,
		SLOT(setSF2Dir(const QString &)),
		SLOT(openSF2Dir()),
		m_sf2LineEdit, pathSelectors);
	addPathEntry("VST-plugin directory", m_vstDir,
		SLOT(setVSTDir(const QString &)),
		SLOT(openVSTDir()),
		m_vdLineEdit, pathSelectors);
	addPathEntry("LADSPA plugin directories", m_ladDir,
		SLOT(setLADSPADir(const QString &)),
		SLOT(openLADSPADir()),
		m_ladLineEdit, paths,
		"add_folder");
#ifdef LMMS_HAVE_STK
	addPathEntry("STK rawwave directory", m_stkDir,
		SLOT(setSTKDir(const QString &)),
		SLOT(openSTKDir()),
		m_stkLineEdit, paths);
#endif
#ifdef LMMS_HAVE_FLUIDSYNTH
	addPathEntry("Default Soundfont File", m_defaultSoundfont,
		SLOT(setDefaultSoundfont(const QString &)),
		SLOT(openDefaultSoundfont()),
		m_sfLineEdit, paths);
#endif
	addPathEntry("Themes directory", m_artworkDir,
		SLOT(setArtworkDir(const QString &)),
		SLOT(openArtwortDir()),
		m_adLineEdit, pathSelectors);
	pathSelectorLayout->addStretch();
	addPathEntry("Background artwork", m_backgroundArtwork,
		SLOT(setBackgroundArtwork(const QString &)),
		SLOT(openBackgroundArtwork()),
		m_baLineEdit, paths);
	pathSelectors->setLayout(pathSelectorLayout);


	dir_layout->addWidget(pathSelectors);

	pathScroll->setWidget(pathSelectors);
	pathScroll->setWidgetResizable(true);



	QWidget * performance = new QWidget( ws );
	performance->setFixedSize( 360, 200 );
	QVBoxLayout * perf_layout = new QVBoxLayout( performance );
	perf_layout->setSpacing( 0 );
	perf_layout->setMargin( 0 );
	labelWidget( performance, tr( "Performance settings" ) );


	TabWidget * auto_save_tw = new TabWidget(
			tr( "Auto save" ).toUpper(), performance );
	auto_save_tw->setFixedHeight( 110 );

	m_saveIntervalSlider = new QSlider( Qt::Horizontal, auto_save_tw );
	m_saveIntervalSlider->setRange( 1, 20 );
	m_saveIntervalSlider->setTickPosition( QSlider::TicksBelow );
	m_saveIntervalSlider->setPageStep( 1 );
	m_saveIntervalSlider->setTickInterval( 1 );
	m_saveIntervalSlider->setGeometry( 10, 16, 340, 18 );
	m_saveIntervalSlider->setValue( m_saveInterval );

	connect( m_saveIntervalSlider, SIGNAL( valueChanged( int ) ), this,
						SLOT( setAutoSaveInterval( int ) ) );

	m_saveIntervalLbl = new QLabel( auto_save_tw );
	m_saveIntervalLbl->setGeometry( 10, 40, 200, 24 );
	setAutoSaveInterval( m_saveIntervalSlider->value() );

	m_autoSave = new LedCheckBox(
			tr( "Enable auto-save" ), auto_save_tw );
	m_autoSave->move( 10, 70 );
	m_autoSave->setChecked( m_enableAutoSave );
	connect( m_autoSave, SIGNAL( toggled( bool ) ),
				this, SLOT( toggleAutoSave( bool ) ) );

	m_runningAutoSave = new LedCheckBox(
			tr( "Allow auto-save while playing" ), auto_save_tw );
	m_runningAutoSave->move( 20, 90 );
	m_runningAutoSave->setChecked( m_enableRunningAutoSave );
	connect( m_runningAutoSave, SIGNAL( toggled( bool ) ),
				this, SLOT( toggleRunningAutoSave( bool ) ) );

	QPushButton * autoSaveResetBtn = new QPushButton(
			embed::getIconPixmap( "reload" ), "", auto_save_tw );
	autoSaveResetBtn->setGeometry( 320, 70, 28, 28 );
	connect( autoSaveResetBtn, SIGNAL( clicked() ), this,
						SLOT( resetAutoSave() ) );
	ToolTip::add( autoSaveResetBtn, tr( "Reset to default value" ) );

	m_saveIntervalSlider->setEnabled( m_enableAutoSave );
	m_runningAutoSave->setVisible( m_enableAutoSave );


	perf_layout->addWidget( auto_save_tw );
	perf_layout->addSpacing( 10 );


	TabWidget * ui_fx_tw = new TabWidget( tr( "UI effects vs. "
						"performance" ).toUpper(),
								performance );
	ui_fx_tw->setFixedHeight( 70 );

	LedCheckBox * smoothScroll = new LedCheckBox(
			tr( "Smooth scroll in Song Editor" ), ui_fx_tw );
	smoothScroll->move( 10, 20 );
	smoothScroll->setChecked( m_smoothScroll );
	connect( smoothScroll, SIGNAL( toggled( bool ) ),
				this, SLOT( toggleSmoothScroll( bool ) ) );

	LedCheckBox * animAFP = new LedCheckBox(
				tr( "Show playback cursor in AudioFileProcessor" ),
								ui_fx_tw );
	animAFP->move( 10, 40 );
	animAFP->setChecked( m_animateAFP );
	connect( animAFP, SIGNAL( toggled( bool ) ),
				this, SLOT( toggleAnimateAFP( bool ) ) );



	perf_layout->addWidget( ui_fx_tw );
	perf_layout->addStretch();



	QWidget * audio = new QWidget( ws );
	audio->setFixedSize( 360, 200 );
	QVBoxLayout * audio_layout = new QVBoxLayout( audio );
	audio_layout->setSpacing( 0 );
	audio_layout->setMargin( 0 );
	labelWidget( audio, tr( "Audio settings" ) );

	TabWidget * audioiface_tw = new TabWidget( tr( "AUDIO INTERFACE" ),
									audio );
	audioiface_tw->setFixedHeight( 60 );

	m_audioInterfaces = new QComboBox( audioiface_tw );
	m_audioInterfaces->setGeometry( 10, 20, 240, 22 );


	// create ifaces-settings-widget
	QWidget * asw = new QWidget( audio );
	asw->setFixedHeight( 60 );

	QHBoxLayout * asw_layout = new QHBoxLayout( asw );
	asw_layout->setSpacing( 0 );
	asw_layout->setMargin( 0 );
	//asw_layout->setAutoAdd( true );

#ifdef LMMS_HAVE_JACK
	m_audioIfaceSetupWidgets[AudioJack::name()] =
					new AudioJack::setupWidget( asw );
#endif

#ifdef LMMS_HAVE_ALSA
	m_audioIfaceSetupWidgets[AudioAlsa::name()] =
					new AudioAlsaSetupWidget( asw );
#endif

#ifdef LMMS_HAVE_PULSEAUDIO
	m_audioIfaceSetupWidgets[AudioPulseAudio::name()] =
					new AudioPulseAudio::setupWidget( asw );
#endif

#ifdef LMMS_HAVE_PORTAUDIO
	m_audioIfaceSetupWidgets[AudioPortAudio::name()] =
					new AudioPortAudio::setupWidget( asw );
#endif

#ifdef LMMS_HAVE_SOUNDIO
	m_audioIfaceSetupWidgets[AudioSoundIo::name()] =
					new AudioSoundIo::setupWidget( asw );
#endif

#ifdef LMMS_HAVE_SDL
	m_audioIfaceSetupWidgets[AudioSdl::name()] =
					new AudioSdl::setupWidget( asw );
#endif

#ifdef LMMS_HAVE_OSS
	m_audioIfaceSetupWidgets[AudioOss::name()] =
					new AudioOss::setupWidget( asw );
#endif

#ifdef LMMS_HAVE_SNDIO
	m_audioIfaceSetupWidgets[AudioSndio::name()] =
					new AudioSndio::setupWidget( asw );
#endif
	m_audioIfaceSetupWidgets[AudioDummy::name()] =
					new AudioDummy::setupWidget( asw );


	for( AswMap::iterator it = m_audioIfaceSetupWidgets.begin();
				it != m_audioIfaceSetupWidgets.end(); ++it )
	{
		m_audioIfaceNames[tr( it.key().toLatin1())] = it.key();
	}
	for( trMap::iterator it = m_audioIfaceNames.begin();
				it != m_audioIfaceNames.end(); ++it )
	{
		QWidget * audioWidget = m_audioIfaceSetupWidgets[it.value()];
		audioWidget->hide();
		asw_layout->addWidget( audioWidget );
		m_audioInterfaces->addItem( it.key() );
	}

	// If no preferred audio device is saved, save the current one
	QString audioDevName = 
		ConfigManager::inst()->value( "mixer", "audiodev" );
	if( m_audioInterfaces->findText(audioDevName) < 0 )
	{
		audioDevName = Engine::mixer()->audioDevName();
		ConfigManager::inst()->setValue(
					"mixer", "audiodev", audioDevName );
	}
	m_audioInterfaces->
		setCurrentIndex( m_audioInterfaces->findText( audioDevName ) );
	m_audioIfaceSetupWidgets[audioDevName]->show();

	connect( m_audioInterfaces, SIGNAL( activated( const QString & ) ),
		this, SLOT( audioInterfaceChanged( const QString & ) ) );


	audio_layout->addWidget( audioiface_tw );
	audio_layout->addSpacing( 20 );
	audio_layout->addWidget( asw );
	audio_layout->addStretch();



	QWidget * midi = new QWidget( ws );
	QVBoxLayout * midi_layout = new QVBoxLayout( midi );
	midi_layout->setSpacing( 0 );
	midi_layout->setMargin( 0 );
	labelWidget( midi, tr( "MIDI settings" ) );

	TabWidget * midiiface_tw = new TabWidget( tr( "MIDI INTERFACE" ),
									midi );
	midiiface_tw->setFixedHeight( 60 );

	m_midiInterfaces = new QComboBox( midiiface_tw );
	m_midiInterfaces->setGeometry( 10, 20, 240, 22 );


	// create ifaces-settings-widget
	QWidget * msw = new QWidget( midi );
	msw->setFixedHeight( 60 );

	QHBoxLayout * msw_layout = new QHBoxLayout( msw );
	msw_layout->setSpacing( 0 );
	msw_layout->setMargin( 0 );
	//msw_layout->setAutoAdd( true );

#ifdef LMMS_HAVE_ALSA
	m_midiIfaceSetupWidgets[MidiAlsaSeq::name()] =
					MidiSetupWidget::create<MidiAlsaSeq>( msw );
	m_midiIfaceSetupWidgets[MidiAlsaRaw::name()] =
					MidiSetupWidget::create<MidiAlsaRaw>( msw );
#endif

#ifdef LMMS_HAVE_JACK
	m_midiIfaceSetupWidgets[MidiJack::name()] =
					MidiSetupWidget::create<MidiJack>( msw );
#endif

#ifdef LMMS_HAVE_OSS
	m_midiIfaceSetupWidgets[MidiOss::name()] =
					MidiSetupWidget::create<MidiOss>( msw );
#endif

#ifdef LMMS_HAVE_SNDIO
	m_midiIfaceSetupWidgets[MidiSndio::name()] =
					MidiSetupWidget::create<MidiSndio>( msw );
#endif

#ifdef LMMS_BUILD_WIN32
	m_midiIfaceSetupWidgets[MidiWinMM::name()] =
					MidiSetupWidget::create<MidiWinMM>( msw );
#endif

#ifdef LMMS_BUILD_APPLE
    m_midiIfaceSetupWidgets[MidiApple::name()] =
                    MidiSetupWidget::create<MidiApple>( msw );
#endif

	m_midiIfaceSetupWidgets[MidiDummy::name()] =
					MidiSetupWidget::create<MidiDummy>( msw );


	for( MswMap::iterator it = m_midiIfaceSetupWidgets.begin();
				it != m_midiIfaceSetupWidgets.end(); ++it )
	{
		m_midiIfaceNames[tr( it.key().toLatin1())] = it.key();
	}
	for( trMap::iterator it = m_midiIfaceNames.begin();
				it != m_midiIfaceNames.end(); ++it )
	{
		QWidget * midiWidget = m_midiIfaceSetupWidgets[it.value()];
		midiWidget->hide();
		msw_layout->addWidget( midiWidget );
		m_midiInterfaces->addItem( it.key() );
	}

	QString midiDevName = 
		ConfigManager::inst()->value( "mixer", "mididev" );
	if( m_midiInterfaces->findText(midiDevName) < 0 )
	{
		midiDevName = Engine::mixer()->midiClientName();
		ConfigManager::inst()->setValue(
					"mixer", "mididev", midiDevName );
	}
	m_midiInterfaces->setCurrentIndex( 
		m_midiInterfaces->findText( midiDevName ) );
	m_midiIfaceSetupWidgets[midiDevName]->show();

	connect( m_midiInterfaces, SIGNAL( activated( const QString & ) ),
		this, SLOT( midiInterfaceChanged( const QString & ) ) );


	midi_layout->addWidget( midiiface_tw );
	midi_layout->addSpacing( 20 );
	midi_layout->addWidget( msw );
	midi_layout->addStretch();


	m_tabBar->addTab( general, tr( "General settings" ), 0, false, true 
			)->setIcon( embed::getIconPixmap( "setup_general" ) );
	m_tabBar->addTab( paths, tr( "Paths" ), 1, false, true 
			)->setIcon( embed::getIconPixmap(
							"setup_directories" ) );
	m_tabBar->addTab( performance, tr( "Performance settings" ), 2, false,
				true )->setIcon( embed::getIconPixmap(
							"setup_performance" ) );
	m_tabBar->addTab( audio, tr( "Audio settings" ), 3, false, true
			)->setIcon( embed::getIconPixmap( "setup_audio" ) );
	m_tabBar->addTab( midi, tr( "MIDI settings" ), 4, true, true
			)->setIcon( embed::getIconPixmap( "setup_midi" ) );


	m_tabBar->setActiveTab( _tab_to_open );

	hlayout->addWidget( m_tabBar );
	hlayout->addSpacing( 10 );
	hlayout->addWidget( ws );
	hlayout->addSpacing( 10 );
	hlayout->addStretch();

	QWidget * buttons = new QWidget( this );
	QHBoxLayout * btn_layout = new QHBoxLayout( buttons );
	btn_layout->setSpacing( 0 );
	btn_layout->setMargin( 0 );
	QPushButton * ok_btn = new QPushButton( embed::getIconPixmap( "apply" ),
						tr( "OK" ), buttons );
	connect( ok_btn, SIGNAL( clicked() ), this, SLOT( accept() ) );

	QPushButton * cancel_btn = new QPushButton( embed::getIconPixmap(
								"cancel" ),
							tr( "Cancel" ),
							buttons );
	connect( cancel_btn, SIGNAL( clicked() ), this, SLOT( reject() ) );

	btn_layout->addStretch();
	btn_layout->addSpacing( 10 );
	btn_layout->addWidget( ok_btn );
	btn_layout->addSpacing( 10 );
	btn_layout->addWidget( cancel_btn );
	btn_layout->addSpacing( 10 );

	vlayout->addWidget( settings );
	vlayout->addSpacing( 10 );
	vlayout->addWidget( buttons );
	vlayout->addSpacing( 10 );
	vlayout->addStretch();

	show();


}




SetupDialog::~SetupDialog()
{
	Engine::projectJournal()->setJournalling( true );
}




void SetupDialog::accept()
{
	if( m_warnAfterSetup )
	{
		QMessageBox::information( NULL, tr( "Restart LMMS" ),
					tr( "Please note that most changes "
						"won't take effect until "
						"you restart LMMS!" ),
					QMessageBox::Ok );
	}

	// Hide dialog before setting values. This prevents an obscure bug
	// where non-embedded VST windows would steal focus and prevent LMMS
	// from taking mouse input, rendering the application unusable.
	QDialog::accept();

	ConfigManager::inst()->setValue( "mixer", "framesperaudiobuffer",
					QString::number( m_bufferSize ) );
	ConfigManager::inst()->setValue( "mixer", "audiodev",
			m_audioIfaceNames[m_audioInterfaces->currentText()] );
	ConfigManager::inst()->setValue( "mixer", "mididev",
			m_midiIfaceNames[m_midiInterfaces->currentText()] );
	ConfigManager::inst()->setValue( "tooltips", "disabled",
					QString::number( !m_toolTips ) );
	ConfigManager::inst()->setValue( "app", "nomsgaftersetup",
					QString::number( !m_warnAfterSetup ) );
	ConfigManager::inst()->setValue( "app", "displaydbfs",
					QString::number( m_displaydBFS ) );
	ConfigManager::inst()->setValue( "app", "nommpz",
						QString::number( !m_MMPZ ) );
	ConfigManager::inst()->setValue( "app", "disablebackup",
					QString::number( !m_disableBackup ) );
	ConfigManager::inst()->setValue( "app", "openlastproject",
					QString::number( m_openLastProject ) );
	ConfigManager::inst()->setValue( "app", "nanhandler",
					QString::number( m_NaNHandler ) );
	ConfigManager::inst()->setValue( "mixer", "hqaudio",
					QString::number( m_hqAudioDev ) );
	ConfigManager::inst()->setValue( "ui", "smoothscroll",
					QString::number( m_smoothScroll ) );
	ConfigManager::inst()->setValue( "ui", "enableautosave",
					QString::number( m_enableAutoSave ) );
	ConfigManager::inst()->setValue( "ui", "saveinterval",
					QString::number( m_saveInterval ) );
	ConfigManager::inst()->setValue( "ui", "enablerunningautosave",
					QString::number( m_enableRunningAutoSave ) );
	ConfigManager::inst()->setValue( "ui", "oneinstrumenttrackwindow",
					QString::number( m_oneInstrumentTrackWindow ) );
	ConfigManager::inst()->setValue( "ui", "compacttrackbuttons",
					QString::number( m_compactTrackButtons ) );
	ConfigManager::inst()->setValue( "ui", "syncvstplugins",
					QString::number( m_syncVSTPlugins ) );
	ConfigManager::inst()->setValue( "ui", "animateafp",
					QString::number( m_animateAFP ) );
	ConfigManager::inst()->setValue( "ui", "printnotelabels",
					QString::number( m_printNoteLabels ) );
	ConfigManager::inst()->setValue( "ui", "displaywaveform",
					QString::number( m_displayWaveform ) );
	ConfigManager::inst()->setValue( "ui", "disableautoquit",
					QString::number( m_disableAutoQuit ) );
	ConfigManager::inst()->setValue( "app", "language", m_lang );
	ConfigManager::inst()->setValue( "ui", "vstembedmethod",
<<<<<<< HEAD
					m_vstEmbedComboBox->currentData().toString() );
=======
					m_vstEmbedMethod );
	ConfigManager::inst()->setValue( "ui", "vstalwaysontop",
					QString::number( m_vstAlwaysOnTop ) );
>>>>>>> 032c324d


	ConfigManager::inst()->setWorkingDir(QDir::fromNativeSeparators(m_workingDir));
	ConfigManager::inst()->setVSTDir(QDir::fromNativeSeparators(m_vstDir));
	ConfigManager::inst()->setGIGDir(QDir::fromNativeSeparators(m_gigDir));
	ConfigManager::inst()->setSF2Dir(QDir::fromNativeSeparators(m_sf2Dir));
	ConfigManager::inst()->setArtworkDir(QDir::fromNativeSeparators(m_artworkDir));
	ConfigManager::inst()->setLADSPADir(QDir::fromNativeSeparators(m_ladDir));
#ifdef LMMS_HAVE_FLUIDSYNTH
	ConfigManager::inst()->setDefaultSoundfont( m_defaultSoundfont );
#endif
#ifdef LMMS_HAVE_STK
	ConfigManager::inst()->setSTKDir(QDir::fromNativeSeparators(m_stkDir));
#endif	
	ConfigManager::inst()->setBackgroundArtwork( m_backgroundArtwork );

	// tell all audio-settings-widget to save their settings
	for( AswMap::iterator it = m_audioIfaceSetupWidgets.begin();
				it != m_audioIfaceSetupWidgets.end(); ++it )
	{
		it.value()->saveSettings();
	}
	// tell all MIDI-settings-widget to save their settings
	for( MswMap::iterator it = m_midiIfaceSetupWidgets.begin();
				it != m_midiIfaceSetupWidgets.end(); ++it )
	{
		it.value()->saveSettings();
	}

	ConfigManager::inst()->saveConfigFile();
}




void SetupDialog::setBufferSize( int _value )
{
	const int step = DEFAULT_BUFFER_SIZE / BUFFERSIZE_RESOLUTION;
	if( _value > step && _value % step )
	{
		int mod_value = _value % step;
		if( mod_value < step / 2 )
		{
			m_bufSizeSlider->setValue( _value - mod_value );
		}
		else
		{
			m_bufSizeSlider->setValue( _value + step - mod_value );
		}
		return;
	}

	if( m_bufSizeSlider->value() != _value )
	{
		m_bufSizeSlider->setValue( _value );
	}

	m_bufferSize = _value * BUFFERSIZE_RESOLUTION;
	m_bufSizeLbl->setText( tr( "Frames: %1\nLatency: %2 ms" ).arg(
					m_bufferSize ).arg(
						1000.0f * m_bufferSize /
				Engine::mixer()->processingSampleRate(),
						0, 'f', 1 ) );
}




void SetupDialog::resetBufSize()
{
	setBufferSize( DEFAULT_BUFFER_SIZE / BUFFERSIZE_RESOLUTION );
}




void SetupDialog::toggleToolTips( bool _enabled )
{
	m_toolTips = _enabled;
}




void SetupDialog::toggleWarnAfterSetup( bool _enabled )
{
	m_warnAfterSetup = _enabled;
}




void SetupDialog::toggleDisplaydBFS( bool _enabled )
{
	m_displaydBFS = _enabled;
}




void SetupDialog::toggleMMPZ( bool _enabled )
{
	m_MMPZ = _enabled;
}




void SetupDialog::toggleDisableBackup( bool _enabled )
{
	m_disableBackup = _enabled;
}




void SetupDialog::toggleOpenLastProject( bool _enabled )
{
	m_openLastProject = _enabled;
}




void SetupDialog::toggleHQAudioDev( bool _enabled )
{
	m_hqAudioDev = _enabled;
}




void SetupDialog::toggleSmoothScroll( bool _enabled )
{
	m_smoothScroll = _enabled;
}




void SetupDialog::toggleAutoSave( bool _enabled )
{
	m_enableAutoSave = _enabled;
	m_saveIntervalSlider->setEnabled( _enabled );
	m_runningAutoSave->setVisible( _enabled );
	setAutoSaveInterval( m_saveIntervalSlider->value() );
}




void SetupDialog::toggleRunningAutoSave( bool _enabled )
{
	m_enableRunningAutoSave = _enabled;
}




void SetupDialog::toggleCompactTrackButtons( bool _enabled )
{
	m_compactTrackButtons = _enabled;
}





void SetupDialog::toggleSyncVSTPlugins( bool _enabled )
{
	m_syncVSTPlugins = _enabled;
}

void SetupDialog::toggleAnimateAFP( bool _enabled )
{
	m_animateAFP = _enabled;
}


void SetupDialog::toggleNoteLabels( bool en )
{
	m_printNoteLabels = en;
}


void SetupDialog::toggleDisplayWaveform( bool en )
{
	m_displayWaveform = en;
}


void SetupDialog::toggleDisableAutoquit( bool en )
{
	m_disableAutoQuit = en;
}


void SetupDialog::toggleOneInstrumentTrackWindow( bool _enabled )
{
	m_oneInstrumentTrackWindow = _enabled;
}


void SetupDialog::vstEmbedMethodChanged()
{
#if QT_VERSION >= 0x050000
	m_vstEmbedMethod = m_vstEmbedComboBox->currentData().toString();
#else
	m_vstEmbedMethod = m_vstEmbedComboBox->itemData(
			m_vstEmbedComboBox->currentIndex()).toString();
#endif
	m_vstAlwaysOnTopCheckBox->setVisible( m_vstEmbedMethod == "none" );
}


void SetupDialog::toggleVSTAlwaysOnTop( bool en )
{
	m_vstAlwaysOnTop = en;
}


void SetupDialog::setLanguage( int lang )
{
	m_lang = m_languages[lang];
}





void SetupDialog::openWorkingDir()
{
	QString new_dir = FileDialog::getExistingDirectory( this,
					tr( "Choose LMMS working directory" ), m_workingDir );
	if( ! new_dir.isEmpty() )
	{
		m_wdLineEdit->setText( new_dir );
	}
}

void SetupDialog::openGIGDir()
{
	QString new_dir = FileDialog::getExistingDirectory( this,
				tr( "Choose your GIG directory" ),
							m_gigDir );
	if( ! new_dir.isEmpty() )
	{
		m_gigLineEdit->setText( new_dir );
	}
}

void SetupDialog::openSF2Dir()
{
	QString new_dir = FileDialog::getExistingDirectory( this,
				tr( "Choose your SF2 directory" ),
							m_sf2Dir );
	if( ! new_dir.isEmpty() )
	{
		m_sf2LineEdit->setText( new_dir );
	}
}




void SetupDialog::setWorkingDir( const QString & _wd )
{
	m_workingDir = _wd;
}




void SetupDialog::openVSTDir()
{
	QString new_dir = FileDialog::getExistingDirectory( this,
				tr( "Choose your VST-plugin directory" ),
							m_vstDir );
	if( ! new_dir.isEmpty() )
	{
		m_vdLineEdit->setText( new_dir );
	}
}




void SetupDialog::setVSTDir( const QString & _vd )
{
	m_vstDir = _vd;
}

void SetupDialog::setGIGDir(const QString &_gd)
{
	m_gigDir = _gd;
}

void SetupDialog::setSF2Dir(const QString &_sfd)
{
	m_sf2Dir = _sfd;
}




void SetupDialog::openArtworkDir()
{
	QString new_dir = FileDialog::getExistingDirectory( this,
				tr( "Choose artwork-theme directory" ),
							m_artworkDir );
	if( ! new_dir.isEmpty() )
	{
		m_adLineEdit->setText( new_dir );
	}
}




void SetupDialog::setArtworkDir( const QString & _ad )
{
	m_artworkDir = _ad;
}




void SetupDialog::openLADSPADir()
{
	QString new_dir = FileDialog::getExistingDirectory( this,
				tr( "Choose LADSPA plugin directory" ),
							m_ladDir );
	if( ! new_dir.isEmpty() )
	{
		if( m_ladLineEdit->text() == "" )
		{
			m_ladLineEdit->setText( new_dir );
		}
		else
		{
			m_ladLineEdit->setText( m_ladLineEdit->text() + "," +
								new_dir );
		}
	}
}



void SetupDialog::openSTKDir()
{
#ifdef LMMS_HAVE_STK
	QString new_dir = FileDialog::getExistingDirectory( this,
				tr( "Choose STK rawwave directory" ),
							m_stkDir );
	if( ! new_dir.isEmpty() )
	{
		m_stkLineEdit->setText( new_dir );
	}
#endif
}




void SetupDialog::openDefaultSoundfont()
{
#ifdef LMMS_HAVE_FLUIDSYNTH
	QString new_file = FileDialog::getOpenFileName( this,
				tr( "Choose default SoundFont" ), m_defaultSoundfont, 
				"SoundFont2 Files (*.sf2)" );
	
	if( ! new_file.isEmpty() )
	{
		m_sfLineEdit->setText( new_file );
	}
#endif
}




void SetupDialog::openBackgroundArtwork()
{
	QList<QByteArray> fileTypesList = QImageReader::supportedImageFormats();
	QString fileTypes;
	for( int i = 0; i < fileTypesList.count(); i++ )
	{
		if( fileTypesList[i] != fileTypesList[i].toUpper() )
		{
			if( !fileTypes.isEmpty() )
			{
				fileTypes += " ";
			}
			fileTypes += "*." + QString( fileTypesList[i] );
		}
	}

	QString dir = ( m_backgroundArtwork.isEmpty() ) ?
		m_artworkDir :
		m_backgroundArtwork;
	QString new_file = FileDialog::getOpenFileName( this,
			tr( "Choose background artwork" ), dir, 
			"Image Files (" + fileTypes + ")" );
	
	if( ! new_file.isEmpty() )
	{
		m_baLineEdit->setText( new_file );
	}
}




void SetupDialog::setLADSPADir( const QString & _fd )
{
	m_ladDir = _fd;
}




void SetupDialog::setSTKDir( const QString & _fd )
{
#ifdef LMMS_HAVE_STK
	m_stkDir = _fd;
#endif
}




void SetupDialog::setDefaultSoundfont( const QString & _sf )
{
#ifdef LMMS_HAVE_FLUIDSYNTH
	m_defaultSoundfont = _sf;
#endif
}




void SetupDialog::setBackgroundArtwork( const QString & _ba )
{
	m_backgroundArtwork = _ba;
}




void SetupDialog::setAutoSaveInterval( int value )
{
	m_saveInterval = value;
	m_saveIntervalSlider->setValue( m_saveInterval );
	QString minutes = m_saveInterval > 1 ? tr( "minutes" ) : tr( "minute" );
	minutes = QString( "%1 %2" ).arg( QString::number( m_saveInterval ), minutes );
	minutes = m_enableAutoSave ?  minutes : tr( "Disabled" );
	m_saveIntervalLbl->setText( tr( "Auto-save interval: %1" ).arg( minutes ) );
}




void SetupDialog::resetAutoSave()
{
	setAutoSaveInterval( MainWindow::DEFAULT_SAVE_INTERVAL_MINUTES );
	m_autoSave->setChecked( true );
	m_runningAutoSave->setChecked( false );
}




void SetupDialog::audioInterfaceChanged( const QString & _iface )
{
	for( AswMap::iterator it = m_audioIfaceSetupWidgets.begin();
				it != m_audioIfaceSetupWidgets.end(); ++it )
	{
		it.value()->hide();
	}

	m_audioIfaceSetupWidgets[m_audioIfaceNames[_iface]]->show();
}




void SetupDialog::midiInterfaceChanged( const QString & _iface )
{
	for( MswMap::iterator it = m_midiIfaceSetupWidgets.begin();
				it != m_midiIfaceSetupWidgets.end(); ++it )
	{
		it.value()->hide();
	}

	m_midiIfaceSetupWidgets[m_midiIfaceNames[_iface]]->show();
}<|MERGE_RESOLUTION|>--- conflicted
+++ resolved
@@ -867,13 +867,9 @@
 					QString::number( m_disableAutoQuit ) );
 	ConfigManager::inst()->setValue( "app", "language", m_lang );
 	ConfigManager::inst()->setValue( "ui", "vstembedmethod",
-<<<<<<< HEAD
-					m_vstEmbedComboBox->currentData().toString() );
-=======
 					m_vstEmbedMethod );
 	ConfigManager::inst()->setValue( "ui", "vstalwaysontop",
 					QString::number( m_vstAlwaysOnTop ) );
->>>>>>> 032c324d
 
 
 	ConfigManager::inst()->setWorkingDir(QDir::fromNativeSeparators(m_workingDir));
