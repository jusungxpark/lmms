--- conflicted
+++ resolved
@@ -622,13 +622,10 @@
 	qproperty-textBackgroundColor: rgba(0, 0, 0, 75);
 	qproperty-textShadowColor: rgb( 0, 0, 0 );
 	qproperty-gradient: true; /* boolean property, set true to have a gradient */
-<<<<<<< HEAD
+	/* finger tip offset of cursor */
+	qproperty-mouseHotspotHand: 3px 3px;
 	
 	font-size: 11px;
-=======
-	/* finger tip offset of cursor */
-	qproperty-mouseHotspotHand: 3px 3px;
->>>>>>> 0528a00c
 }
 
 /* instrument pattern */
