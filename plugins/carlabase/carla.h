--- conflicted
+++ resolved
@@ -28,9 +28,7 @@
 #include <QtCore/QMutex>
 #include "plugin_export.h"
 
-<<<<<<< HEAD
 #include "CarlaNative.h"
-=======
 #define REAL_BUILD // FIXME this shouldn't be needed
 #if CARLA_VERSION_HEX >= 0x010911
     #include "CarlaNativePlugin.h"
@@ -45,7 +43,6 @@
     const NativePluginDescriptor* carla_get_native_rack_plugin();
 #endif
 
->>>>>>> dd7b0865
 #include "Instrument.h"
 #include "InstrumentView.h"
 
