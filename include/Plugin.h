/*
 * Plugin.h - class plugin, the base-class and generic interface for all plugins
 *
 * Copyright (c) 2005-2014 Tobias Doerffel <tobydox/at/users.sourceforge.net>
 *
 * This file is part of LMMS - http://lmms.io
 *
 * This program is free software; you can redistribute it and/or
 * modify it under the terms of the GNU General Public
 * License as published by the Free Software Foundation; either
 * version 2 of the License, or (at your option) any later version.
 *
 * This program is distributed in the hope that it will be useful,
 * but WITHOUT ANY WARRANTY; without even the implied warranty of
 * MERCHANTABILITY or FITNESS FOR A PARTICULAR PURPOSE.  See the GNU
 * General Public License for more details.
 *
 * You should have received a copy of the GNU General Public
 * License along with this program (see COPYING); if not, write to the
 * Free Software Foundation, Inc., 51 Franklin Street, Fifth Floor,
 * Boston, MA 02110-1301 USA.
 *
 */

#ifndef PLUGIN_H
#define PLUGIN_H

#include <QtCore/QStringList>
#include <QtCore/QMap>
#include <QtXml/QDomDocument>

#include "JournallingObject.h"
#include "Model.h"
#include "MemoryManager.h"


class QWidget;

class PixmapLoader;
class PluginView;
class AutomatableModel;


class EXPORT Plugin : public Model, public JournallingObject
{
	MM_OPERATORS
	Q_OBJECT
public:
	enum PluginTypes
	{
		Instrument,	// instrument being used in channel-track
		Effect,		// effect-plugin for effect-board
		ImportFilter,	// filter for importing a file
		ExportFilter,	// filter for exporting a file
		Tool,		// additional tool (level-meter etc)
		Library,	// simple library holding a code-base for
				// several other plugins (e.g. VST-support)
		Other,
		Undefined = 255
	} ;

	// descriptor holds information about a plugin - every external plugin
	// has to instantiate such a descriptor in an extern "C"-section so that
	// the plugin-loader is able to access information about the plugin
	struct Descriptor
	{
		const char * name;
		const char * displayName;
		const char * description;
		const char * author;
		int version;
		PluginTypes type;
		const PixmapLoader * logo;
		const char * supportedFileTypes;

		inline bool supportsFileType( const QString& extension ) const
		{
			return QString( supportedFileTypes ).split( QChar( ',' ) ).contains( extension );
		}

		class EXPORT SubPluginFeatures
		{
		public:
			struct Key
			{
				typedef QMap<QString, QString> AttributeMap;

				inline Key( const Plugin::Descriptor * desc = NULL,
							const QString & name = QString(),
							const AttributeMap & am = AttributeMap() )
					:
					desc( desc ),
					name( name ),
					attributes( am )
				{
				}

				Key( const QDomElement & key );

				QDomElement saveXML( QDomDocument & doc ) const;

				inline bool isValid() const
				{
					return desc != NULL && name.isNull() == false;
				}

				const Plugin::Descriptor* desc;
				QString name;
				AttributeMap attributes;
			} ;

			typedef QList<Key> KeyList;


			SubPluginFeatures( Plugin::PluginTypes type ) :
				m_type( type )
			{
			}

			virtual ~SubPluginFeatures()
			{
			}

			virtual void fillDescriptionWidget( QWidget *, const Key * ) const
			{
			}

			virtual void listSubPluginKeys( const Plugin::Descriptor *, KeyList & ) const
			{
			}


		protected:
			const Plugin::PluginTypes m_type;
		} ;

		SubPluginFeatures * subPluginFeatures;

	} ;
	// typedef a list so we can easily work with list of plugin descriptors
	typedef QList<Descriptor*> DescriptorList;

	// contructor of a plugin
	Plugin( const Descriptor * descriptor, Model * parent );
	virtual ~Plugin();

	// returns display-name out of descriptor
	virtual QString displayName() const
	{
		return Model::displayName().isEmpty()
			? m_descriptor->displayName
			: Model::displayName();
	}

	// return plugin-type
	inline PluginTypes type( void ) const
	{
		return m_descriptor->type;
	}

	// return plugin-descriptor for further information
	inline const Descriptor * descriptor() const
	{
		return m_descriptor;
	}

	// can be called if a file matching supportedFileTypes should be
	// loaded/processed with the help of this plugin
	virtual void loadFile( const QString & file );

	// Called if external source needs to change something but we cannot
	// reference the class header.  Should return null if not key not found.
	virtual AutomatableModel* childModel( const QString & modelName );

	// returns an instance of a plugin whose name matches to given one
	// if specified plugin couldn't be loaded, it creates a dummy-plugin
	static Plugin * instantiate( const QString& pluginName, Model * parent, void * data );

<<<<<<< HEAD
=======
	// fills given list with descriptors of all available plugins
	static void getDescriptorsOfAvailPlugins( DescriptorList & pluginDescriptors );

>>>>>>> de9f879d
	// create a view for the model 
	PluginView * createView( QWidget * parent );


protected:
	// create a view for the model 
	virtual PluginView* instantiateView( QWidget * ) = 0;
	void collectErrorForUI( QString errMsg );


private:
	const Descriptor * m_descriptor;

	// pointer to instantiation-function in plugin
	typedef Plugin * ( * InstantiationHook )( Model * , void * );

} ;


#endif<|MERGE_RESOLUTION|>--- conflicted
+++ resolved
@@ -176,12 +176,6 @@
 	// if specified plugin couldn't be loaded, it creates a dummy-plugin
 	static Plugin * instantiate( const QString& pluginName, Model * parent, void * data );
 
-<<<<<<< HEAD
-=======
-	// fills given list with descriptors of all available plugins
-	static void getDescriptorsOfAvailPlugins( DescriptorList & pluginDescriptors );
-
->>>>>>> de9f879d
 	// create a view for the model 
 	PluginView * createView( QWidget * parent );
 
