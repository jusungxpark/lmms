/*
 * Song.h - class song - the root of the model-tree
 *
 * Copyright (c) 2004-2014 Tobias Doerffel <tobydox/at/users.sourceforge.net>
 * 
 * This file is part of LMMS - https://lmms.io
 *
 * This program is free software; you can redistribute it and/or
 * modify it under the terms of the GNU General Public
 * License as published by the Free Software Foundation; either
 * version 2 of the License, or (at your option) any later version.
 *
 * This program is distributed in the hope that it will be useful,
 * but WITHOUT ANY WARRANTY; without even the implied warranty of
 * MERCHANTABILITY or FITNESS FOR A PARTICULAR PURPOSE.  See the GNU
 * General Public License for more details.
 *
 * You should have received a copy of the GNU General Public
 * License along with this program (see COPYING); if not, write to the
 * Free Software Foundation, Inc., 51 Franklin Street, Fifth Floor,
 * Boston, MA 02110-1301 USA.
 *
 */

#ifndef SONG_H
#define SONG_H

#include <utility>

#include <QtCore/QSharedMemory>
#include <QtCore/QVector>

#include "TrackContainer.h"
#include "Controller.h"
#include "MeterModel.h"
#include "VstSyncController.h"


class AutomationTrack;
class Pattern;
class TimeLineWidget;


const bpm_t MinTempo = 10;
const bpm_t DefaultTempo = 140;
const bpm_t MaxTempo = 999;
const tick_t MaxSongLength = 9999 * DefaultTicksPerTact;


class EXPORT Song : public TrackContainer
{
	Q_OBJECT
	mapPropertyFromModel( int,getTempo,setTempo,m_tempoModel );
	mapPropertyFromModel( int,masterPitch,setMasterPitch,m_masterPitchModel );
	mapPropertyFromModel( int,masterVolume,setMasterVolume, m_masterVolumeModel );
public:
	enum PlayModes
	{
		Mode_None,
		Mode_PlaySong,
		Mode_PlayBB,
		Mode_PlayPattern,
		Mode_PlayAutomationPattern,
		Mode_Count
	} ;

	void clearErrors();
	void collectError( const QString error );
	bool hasErrors();
	QString errorSummary();

	class PlayPos : public MidiTime
	{
	public:
		PlayPos( const int abs = 0 ) :
			MidiTime( abs ),
			m_timeLine( NULL ),
			m_currentFrame( 0.0f )
		{
		}
		inline void setCurrentFrame( const float f )
		{
			m_currentFrame = f;
		}
		inline float currentFrame() const
		{
			return m_currentFrame;
		}
		TimeLineWidget * m_timeLine;

	private:
		float m_currentFrame;

	} ;



	void processNextBuffer();

	inline int getLoadingTrackCount() const
	{
		return m_nLoadingTrack;
	}

	inline int getMilliseconds() const
	{
		return m_elapsedMilliSeconds;
	}

	inline void setToTime( MidiTime const & midiTime )
	{
		m_elapsedMilliSeconds = midiTime.getTimeInMilliseconds(getTempo());
	}

	inline void setToTimeByTicks(tick_t ticks)
	{
		m_elapsedMilliSeconds = MidiTime::ticksToMilliseconds(ticks, getTempo());
	}

	inline int getTacts() const
	{
		return currentTact();
	}

	inline int ticksPerTact() const
	{
		return MidiTime::ticksPerTact(m_timeSigModel);
	}

	// Returns the beat position inside the bar, 0-based
	inline int getBeat() const
	{
		return getPlayPos().getBeatWithinBar(m_timeSigModel);
	}
	// the remainder after bar and beat are removed
	inline int getBeatTicks() const
	{
		return getPlayPos().getTickWithinBeat(m_timeSigModel);
	}
	inline int getTicks() const
	{
		return currentTick();
	}
	inline f_cnt_t getFrames() const
	{
		return currentFrame();
	}
	inline bool isPaused() const
	{
		return m_paused;
	}

	inline bool isPlaying() const
	{
		return m_playing == true && m_exporting == false;
	}

	inline bool isStopped() const
	{
		return m_playing == false && m_paused == false;
	}

	inline bool isExporting() const
	{
		return m_exporting;
	}

	inline void setExportLoop( bool exportLoop )
	{
		m_exportLoop = exportLoop;
	}

	inline bool isRecording() const
	{
		return m_recording;
	}

	bool isExportDone() const;
	std::pair<MidiTime, MidiTime> getExportEndpoints() const;

	inline void setRenderBetweenMarkers( bool renderBetweenMarkers )
	{
		m_renderBetweenMarkers = renderBetweenMarkers;
	}

	inline PlayModes playMode() const
	{
		return m_playMode;
	}

	inline PlayPos & getPlayPos( PlayModes pm )
	{
		return m_playPos[pm];
	}
	inline const PlayPos & getPlayPos( PlayModes pm ) const
	{
		return m_playPos[pm];
	}
	inline const PlayPos & getPlayPos() const
	{
		return getPlayPos(m_playMode);
	}

	void updateLength();
	tact_t length() const
	{
		return m_length;
	}


	bpm_t getTempo();
	virtual AutomationPattern * tempoAutomationPattern();

	AutomationTrack * globalAutomationTrack()
	{
		return m_globalAutomationTrack;
	}

	//TODO: Add Q_DECL_OVERRIDE when Qt4 is dropped
	AutomatedValueMap automatedValuesAt(MidiTime time, int tcoNum = -1) const;

	// file management
	void createNewProject();
	void createNewProjectFromTemplate( const QString & templ );
	void loadProject( const QString & filename );
	bool guiSaveProject();
	bool guiSaveProjectAs( const QString & filename );
	bool saveProjectFile( const QString & filename );

	const QString & projectFileName() const
	{
		return m_fileName;
	}

	bool isLoadingProject() const
	{
		return m_loadingProject;
	}

	bool isModified() const
	{
		return m_modified;
	}

	virtual QString nodeName() const
	{
		return "song";
	}

	virtual bool fixedTCOs() const
	{
		return false;
	}

	void addController( Controller * c );
	void removeController( Controller * c );
	

	const ControllerVector & controllers() const
	{
		return m_controllers;
	}


	MeterModel & getTimeSigModel()
	{
		return m_timeSigModel;
	}


public slots:
	void playSong();
	void record();
	void playAndRecord();
	void playBB();
	void playPattern( const Pattern * patternToPlay, bool loop = true );
	void togglePause();
	void stop();

	void importProject();
	void exportProject( bool multiExport = false );
	void exportProjectTracks();
	void exportProjectMidi();

	void startExport();
	void stopExport();


	void setModified();

	void clearProject();

	void addBBTrack();


private slots:
	void insertBar();
	void removeBar();
	void addSampleTrack();
	void addAutomationTrack();

	void setTempo();
	void setTimeSignature();

	void masterVolumeChanged();

	void savePos();

	void updateFramesPerTick();



private:
	Song();
	Song( const Song & );
	virtual ~Song();


	inline tact_t currentTact() const
	{
		return m_playPos[m_playMode].getTact();
	}

	inline tick_t currentTick() const
	{
		return m_playPos[m_playMode].getTicks();
	}
	
	inline f_cnt_t currentFrame() const
	{
		return m_playPos[m_playMode].getTicks() * Engine::framesPerTick() + 
			m_playPos[m_playMode].currentFrame();
	}
	
	void setPlayPos( tick_t ticks, PlayModes playMode );

	void saveControllerStates( QDomDocument & doc, QDomElement & element );
	void restoreControllerStates( const QDomElement & element );

	void removeAllControllers();

	void processAutomations(const TrackList& tracks, MidiTime timeStart, fpp_t frames);

	AutomationTrack * m_globalAutomationTrack;

	IntModel m_tempoModel;
	MeterModel m_timeSigModel;
	int m_oldTicksPerTact;
	IntModel m_masterVolumeModel;
	IntModel m_masterPitchModel;

	ControllerVector m_controllers;

	int m_nLoadingTrack;

	QString m_fileName;
	QString m_oldFileName;
	bool m_modified;
	bool m_loadOnLaunch;

	volatile bool m_recording;
	volatile bool m_exporting;
	volatile bool m_exportLoop;
	volatile bool m_renderBetweenMarkers;
	volatile bool m_playing;
	volatile bool m_paused;

	bool m_loadingProject;

<<<<<<< HEAD
	QList<QString> m_errors;
=======
	QStringList m_errors;
>>>>>>> 7429cb81

	PlayModes m_playMode;
	PlayPos m_playPos[Mode_Count];
	tact_t m_length;

	const Pattern* m_patternToPlay;
	bool m_loopPattern;

	double m_elapsedMilliSeconds;
	tick_t m_elapsedTicks;
	tact_t m_elapsedTacts;

	VstSyncController m_vstSyncController;


	friend class LmmsCore;
	friend class SongEditor;
	friend class mainWindow;
	friend class ControllerRackView;

signals:
	void projectLoaded();
	void playbackStateChanged();
	void playbackPositionChanged();
	void lengthChanged( int tacts );
	void tempoChanged( bpm_t newBPM );
	void timeSignatureChanged( int oldTicksPerTact, int ticksPerTact );
	void controllerAdded( Controller * );
	void controllerRemoved( Controller * );
	void updateSampleTracks();

} ;


#endif<|MERGE_RESOLUTION|>--- conflicted
+++ resolved
@@ -2,7 +2,7 @@
  * Song.h - class song - the root of the model-tree
  *
  * Copyright (c) 2004-2014 Tobias Doerffel <tobydox/at/users.sourceforge.net>
- * 
+ *
  * This file is part of LMMS - https://lmms.io
  *
  * This program is free software; you can redistribute it and/or
@@ -254,7 +254,7 @@
 
 	void addController( Controller * c );
 	void removeController( Controller * c );
-	
+
 
 	const ControllerVector & controllers() const
 	{
@@ -325,13 +325,13 @@
 	{
 		return m_playPos[m_playMode].getTicks();
 	}
-	
+
 	inline f_cnt_t currentFrame() const
 	{
-		return m_playPos[m_playMode].getTicks() * Engine::framesPerTick() + 
+		return m_playPos[m_playMode].getTicks() * Engine::framesPerTick() +
 			m_playPos[m_playMode].currentFrame();
 	}
-	
+
 	void setPlayPos( tick_t ticks, PlayModes playMode );
 
 	void saveControllerStates( QDomDocument & doc, QDomElement & element );
@@ -367,11 +367,7 @@
 
 	bool m_loadingProject;
 
-<<<<<<< HEAD
-	QList<QString> m_errors;
-=======
 	QStringList m_errors;
->>>>>>> 7429cb81
 
 	PlayModes m_playMode;
 	PlayPos m_playPos[Mode_Count];
